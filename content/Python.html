<<<<<<< HEAD
<!DOCTYPE html><html>
        <head>
        <title>WCMJ2021</title>
        <meta charset="utf-8">
        <meta name="viewport" content="width=device-width, initial-scale=1, shrink-to-fit=no">
        <link href="https://fonts.googleapis.com/css?family=Quicksand:300,400,500,700,900" rel="stylesheet">
        <link rel="stylesheet" href="./../cmsimde/static/chimper/fonts/icomoon/style.css">
        <link rel="stylesheet" href="./../cmsimde/static/chimper/css/bootstrap.min.css">
        <link rel="stylesheet" href="./../cmsimde/static/chimper/css/magnific-popup.css">
        <link rel="stylesheet" href="./../cmsimde/static/chimper/css/jquery-ui.css">
        <link rel="stylesheet" href="./../cmsimde/static/chimper/css/owl.carousel.min.css">
        <link rel="stylesheet" href="./../cmsimde/static/chimper/css/owl.theme.default.min.css">
        <link rel="stylesheet" href="./../cmsimde/static/chimper/css/bootstrap-datepicker.css">
        <link rel="stylesheet" href="./../cmsimde/static/chimper/fonts/flaticon/font/flaticon.css">
        <link rel="stylesheet" href="./../cmsimde/static/chimper/css/aos.css">
        <link rel="stylesheet" href="./../cmsimde/static/chimper/css/style.css">
        <link rel="shortcut icon" href="./../cmsimde/static/favicons.png">
        
        <style type='text/css'>
            .site-section {
            background-color: #FFFF;
            padding: 40px 40px;
            }
            body > div > div.dropdown.open {
                display: block;
            }
        </style>
    
        <!-- <script src="./../cmsimde/static/jquery.js"></script> -->
        <!-- <script src="https://ajax.googleapis.com/ajax/libs/jquery/3.3.1/jquery.min.js"></script> -->
        <script src="../cmsimde/static/chimper/js/jquery-3.3.1.min.js"></script>
        <link rel="stylesheet" href="./../cmsimde/static/tipuesearch/css/normalize.min.css">
        <script src="./../cmsimde/static/tipuesearch/tipuesearch_set.js"></script>
        <script src="tipuesearch_content.js"></script>
        <link rel="stylesheet" href="./../cmsimde/static/tipuesearch/css/tipuesearch.css">
        <script src="./../cmsimde/static/tipuesearch/tipuesearch.js"></script>
        <script>
            /* original tipuesearch
            $(document).ready(function() {
                 $('#tipue_search_input').tipuesearch();
            });
            */
            // customed doSearch
            function doSearch() {
                $('#tipue_search_input').tipuesearch({
                    newWindow: true, 
                    minimumLength: 2,
                    wholeWords: false, // for search 中文
                });
            }
            $(document).ready(doSearch);
        </script>
        
<script type="text/javascript" src="./../cmsimde/static/syntaxhighlighter/shCore.js"></script>
<script type="text/javascript" src="./../cmsimde/static/syntaxhighlighter/shBrushBash.js"></script>
<script type="text/javascript" src="./../cmsimde/static/syntaxhighlighter/shBrushDiff.js"></script>
<script type="text/javascript" src="./../cmsimde/static/syntaxhighlighter/shBrushJScript.js"></script>
<script type="text/javascript" src="./../cmsimde/static/syntaxhighlighter/shBrushJava.js"></script>
<script type="text/javascript" src="./../cmsimde/static/syntaxhighlighter/shBrushPython.js"></script>
<script type="text/javascript" src="./../cmsimde/static/syntaxhighlighter/shBrushSql.js"></script>
<script type="text/javascript" src="./../cmsimde/static/syntaxhighlighter/shBrushHaxe.js"></script>
<script type="text/javascript" src="./../cmsimde/static/syntaxhighlighter/shBrushXml.js"></script>
<script type="text/javascript" src="./../cmsimde/static/syntaxhighlighter/shBrushPhp.js"></script>
<script type="text/javascript" src="./../cmsimde/static/syntaxhighlighter/shBrushLua.js"></script>
<script type="text/javascript" src="./../cmsimde/static/syntaxhighlighter/shBrushCpp.js"></script>
<script type="text/javascript" src="./../cmsimde/static/syntaxhighlighter/shBrushCss.js"></script>
<script type="text/javascript" src="./../cmsimde/static/syntaxhighlighter/shBrushCSharp.js"></script>
<script type="text/javascript" src="./../cmsimde/static/syntaxhighlighter/shBrushDart.js"></script>
<link type="text/css" rel="stylesheet" href="./../cmsimde/static/syntaxhighlighter/css/shCoreDefault.css"/>
<script type="text/javascript">SyntaxHighlighter.all();</script>
<!-- 暫時不用
<script src="./../cmsimde/static/fengari-web.js"></script>
<script type="text/javascript" src="./../cmsimde/static/Cango-13v08-min.js"></script>
<script type="text/javascript" src="./../cmsimde/static/CangoAxes-4v01-min.js"></script>
<script type="text/javascript" src="./../cmsimde/static/gearUtils-05.js"></script>
-->
<!-- for Brython 暫時不用
<script src="https://scrum-3.github.io/web/brython/brython.js"></script>
<script src="https://scrum-3.github.io/web/brython/brython_stdlib.js"></script>
-->
<style>
img.add_border {
    border: 3px solid blue;
}
</style>

</head>
<body>
<div class='container'><nav>
        
    <div class="site-wrap">

    <div class="site-mobile-menu">
      <div class="site-mobile-menu-header">
        <div class="site-mobile-menu-close mt-3">
          <span class="icon-close2 js-menu-toggle"></span>
        </div>
      </div>
      <div class="site-mobile-menu-body"></div>
    </div>
    
            <header class="site-navbar py-4 bg-white" role="banner">
              <div class="container-fluid">
                <div class="row align-items-center">
                <h1>WCMJ2021 五專網際內容管理</h1>
                <div class="pl-4">
                    <form>
                    <input type="text" placeholder="Search" name="q" id="tipue_search_input" pattern=".{2,}" title="At least 2 characters" required>
                    </form>
                </div>
                  <!-- <div class="col-11 col-xl-2">
                    <h1 class="mb-0 site-logo"><a href="index.html" class="text-black h2 mb-0">WCMJ2021 五專網際內容管理</a></h1> 
                  </div>
                  -->
                  <div class="col-12 col-md-10 d-none d-xl-block">
                    <nav class="site-navigation position-relative text-right" role="navigation">
    <ul class='site-menu js-clone-nav mr-auto d-none d-lg-block'>
                        <li class="active has-children"><a href="index.html">Home</a>
                        <ul class="dropdown">
                            <li><a href="sitemap.html">Site Map</a></li>
                            <li><a href="./../reveal/index.html">reveal</a></li>
                            <li><a href="./../blog/index.html">blog</a></li>
                        </ul>
                      </li>
                     <li class='has-children'><a href='About.html'>About</a><ul class='dropdown'><li><a href='WCM.html'>WCM</a><li><a href='三道牆理論.html'>三道牆理論</a><li><a href='個人電腦.html'>個人電腦</a><li class='has-children'><a href='Network.html'>Network</a><ul class='dropdown'><li><a href='Switch.html'>Switch</a></li></li></ul></ul><li class='has-children'><a href='Topics.html'>Topics</a><ul class='dropdown'><li><a href='Topic 1.html'>Topic 1</a><li><a href='W2-W3.html'>W2-W3</a><li class='has-children'><a href='分組專題.html'>分組專題</a><ul class='dropdown'><li><a href='Python.html'>Python</a></li></ul><li><a href='W5.html'>W5</a><li class='has-children'><a href='W7.html'>W7</a><ul class='dropdown'><li><a href='Call for Code.html'>Call for Code</a></li></ul><li class='has-children'><a href='W8.html'>W8</a><ul class='dropdown'><li><a href='Hybrid System.html'>Hybrid System</a></li></ul><li><a href='W9.html'>W9</a><li><a href='Topic2.html'>Topic2</a></li></ul><li class='has-children'><a href='Google.html'>Google</a><ul class='dropdown'><li><a href='Oauth2.html'>Oauth2</a><li><a href='Calendar API.html'>Calendar API</a><li><a href='Drive API.html'>Drive API</a></li></ul><li><a href='Web Site.html'>Web Site</a></li>
                      </ul>
                </nav>
              </div>
              <div class="d-inline-block d-xl-none ml-md-0 mr-auto py-3" style="position: relative; top: 3px;"><a href="#" class="site-menu-toggle js-menu-toggle text-black"><span class="icon-menu h3"></span></a></div>
              </div>

            </div>
          </div>
          
        </header>
    <div id="tipue_search_content">分組專題 << <a href='分組專題.html'>Previous</a> <a href='W5.html'>Next</a> >> W5<br /><h1>Python</h1>
<h4>Python 語法</h4>
<p>由於 Github Pages 不允許伺服 __init__.py 檔案, 因此下列範例中需要導入 ggame 的部分, 將無法在 Github Pages 網站中執行.</p>
<p>Python 3 官方教材: <a href="https://docs.python.org/3/index.html">https://docs.python.org/3/index.html</a></p>
<p>Python tutorial: <a href="https://docs.python.org/3/tutorial/index.html">https://docs.python.org/3/tutorial/index.html</a> (英文)</p>
<p>Python 教學: <a href="https://python-doc-tw.github.io/tutorial/index.html">https://python-doc-tw.github.io/tutorial/index.html</a></p>
<p>網頁上的 Python - Brython: <a href="https://www.brython.info/static_doc/en/intro.html">https://www.brython.info/static_doc/en/intro.html</a> (解譯式)</p>
<p>網頁上的 Python GUI- Flexx: <a href="https://flexx.readthedocs.io/en/stable/">https://flexx.readthedocs.io/en/stable/</a> (轉譯式)</p>
<p>開放電子書:</p>
<p style="padding-left: 30px;"><a href="https://www.liaoxuefeng.com/wiki/1016959663602400">Python 教程</a> (中文)</p>
<p style="padding-left: 30px;"><a href="http://www.pythondoc.com/pythontutorial3/index.html">Python 入門指南</a> (中文)</p>
<p style="padding-left: 30px;"><a href="./../downloads/how-to-code-in-python.pdf">how-to-code-in-python.pdf</a> (英文)</p>
<p style="padding-left: 30px;"><a href="https://www.py4e.com/book.php">https://www.py4e.com/book.php</a> (英文與小部分完成中文翻譯)</p>
<p>
<script src="./../cmsimde/static/brython.js"></script>
<script src="./../cmsimde/static/brython_stdlib.js"></script>
<!-- for ggame -->
<script src="./../cmsimde/static/jquery-3.3.1.min.js"></script>
<script src="./../cmsimde/static/jquery-ui.1.12.1.min.js"></script>
<script src="./../cmsimde/static/pixi-3.0.5.min.js"></script>
<script src="./../cmsimde/static/buzz-1.2.1.js"></script>
<script src="./../cmsimde/static/bs.js"></script>
<!-- Cango 程式庫 -->
<script src="./../cmsimde/static/Cango-13v08-min.js"></script>
<script src="./../cmsimde/static/CangoAxes-4v01-min.js"></script>
<script src="./../cmsimde/static/gearUtils-05.js"></script>
<!-- for Konva 程式庫 -->
<script src="./../cmsimde/static/konva.min.js"></script>
<script>
window.onload=function(){
brython({debug:1, pythonpath:['./../cmsimde/static/']});
}
</script>
</p>
<p><!-- 導入 FileSaver 與 filereader --></p>
<p>
<script src="./../cmsimde/static/ace/FileSaver.min.js" type="text/javascript"></script>
<script src="./../cmsimde/static/ace/filereader.js" type="text/javascript"></script>
</p>
<p><!-- 導入 ace --></p>
<p>
<script src="./../cmsimde/static/ace/ace.js" type="text/javascript"></script>
<script src="./../cmsimde/static/ace/ext-language_tools.js" type="text/javascript"></script>
<script src="./../cmsimde/static/ace/mode-python3.js" type="text/javascript"></script>
<script src="./../cmsimde/static/ace/snippets/python.js" type="text/javascript"></script>
</p>
<p><!-- 請注意, 這裡使用 Javascript 將 localStorage["py_src"] 中存在近端瀏覽器的程式碼, 由使用者決定存檔名稱--></p>
<p>
<script type="text/javascript">
function doSave(storage_id, filename){
    var blob = new Blob([localStorage[storage_id]], {type: "text/plain;charset=utf-8"});
    filename = document.getElementById(filename).value
    saveAs(blob, filename+".py");
}
</script>
</p>
<h4>開始練習 print() 用法, 並著手建立函式</h4>
<p><!-- 印出版次與關鍵字程式 --></p>
<p>
<script type="text/python3">
from browser import document as doc
from browser import html
import ace
# 清除畫布
def clear_bd(ev):
    bd = doc["brython_div"]
    bd.clear()
# Brython 3.3.4 內建的 container 名稱為  'container' 且 turtle 輸出為 svg 必須使用 div 訂定 id
Ace = ace.Editor(editor_id="kw_editor", console_id="kw_console", container_id="kw__container", storage_id="kw_py_src" )
Ace.editor.setValue("""# 導入 sys 模組
import sys
# 導入 keyword 模組
import keyword
def helloWorld():
    print("Hello World!")
helloWorld()
# 利用 sys 模組中的 version_info 印出 Python 版次
print("Python version: ", sys.version_info)
# 利用 keyword 模組中的 kwlist 印出關鍵字
print("Python keywords: ", keyword.kwlist)
""")
Ace.editor.scrollToRow(0)
Ace.editor.gotoLine(0)
# 執行程式, 顯示輸出結果與清除輸出結果及對應按鈕綁定
doc['kw_run'].bind('click', Ace.run)
doc['kw_show_console'].bind('click', Ace.show_console)
doc['kw_clear_console'].bind('click', Ace.clear_console)
doc['clear_bd'].bind('click', clear_bd)
</script>
</p>
<p><!-- 用來顯示程式碼的 editor 區域 --></p>
<div id="kw_editor" style="width: 600px; height: 300px;"></div>
<p><!-- 以下的表單與按鈕與前面的 Javascript doSave 函式以及 FileSaver.min.js 互相配合 --></p>
<form><label>Filename: <input id="kw_filename" placeholder="input file name" type="text"/>.py</label> <input onclick="doSave('kw_py_src', 'kw_filename');" type="submit" value="Save"/></form>
<p><button id="kw_run">Run</button> <button id="kw_show_console">Output</button> <button id="kw_clear_console">清除輸出區</button><button id="clear_bd">清除繪圖區</button><button onclick="window.location.reload()">Reload</button></p>
<div style="width: 100%; height: 100%;"><textarea autocomplete="off" id="kw_console"></textarea></div>
<div id="brython_div"></div>
<div class="col-md-0" height="1" id="graphics-column" width="1"></div>
<p><!-- ****************************** keyword start -->
<script type="text/python3">
from browser import document as doc
# 導入位於 static 目錄下的 beditor.py 
import beditor
# 利用 beditor.py 中的 editor 類別建立案例, 對應到 kw1
kw1 = beditor.editor("""# 導入 sys 模組
import sys
# 導入 keyword 模組
import keyword
# 利用 sys 模組中的 version_info 印出 Python 版次
print("Python version: ", sys.version_info)
# 利用 keyword 模組中的 kwlist 印出關鍵字
print("Python keywords: ", keyword.kwlist)
""", "kw_editor", "kw_console", "kw__container", "kw_py_src")
# id 為 "keyword" 的按鈕點按時, 執行 kw1 物件中的 prog 方法
doc["keyword"].bind('click', kw1.prog)
</script>
</p>
<p><!-- ****************************** keyword end --></p>
<p><!-- ***************************** slide ex1 start --></p>
<p>
<script type="text/python3">
from browser import document as doc
import beditor
Ex1 = beditor.editor("""# 導入 Ex1 原始碼
a = 0
def my_print(n, input_str):
    print("以下將重覆列印 '", input_str + "' " + str(n) + "次")
    for i in range(n):
        print(i, input_str)
my_print(5, "Hello World!")
the_str = "開始學習 Python"
num = input("請輸入要列印的次數!")
my_print(int(num), the_str)
a = a + 1
print("(" + str(a) + ")", "_" * 25)
def myfun():
    yield 1
    yield 2
    yield 3
for i in myfun():
    print(i)
x = iter(myfun())
y = list(myfun())
a = a + 1
print("(" + str(a) + ")", "_" * 25)
print(x.__next__())
print(x.__next__())
print(x.__next__())
print(y)
""", "kw_editor", "kw_console", "kw__container", "kw_py_src")
# id 為 "ex1" 的按鈕點按時, 執行 Ex1 物件中的 prog 方法
doc["ex1"].bind('click', Ex1.prog)
</script>
</p>
<p><!-- ***************************** slide ex1 end --></p>
<p><!-- ***************************** slide ex2 start --></p>
<p>
<script type="text/python3">
from browser import document as doc
import beditor
Ex2 = beditor.editor("""# Python 的內建資料型別
import math
def f():
    print("This is a user-defined function")
    return 42
print("Some basic types in Python:")
print(type(2))           # int
print(type(2.2))         # float
print(type("2.2"))       # str  (string)
print(type(2 < 2.2))     # bool (boolean)
print(type(math))        # module
print(type(math.tan))    # builtin_function_or_method ("function" in Brython)
print(type(f))           # function (user-defined function)
print(type(type(42)))    # type
print("#####################################################")
print("And some other types we will see later in the course...")
print(type(Exception())) # Exception
print(type(range(5)))    # range
print(type([1,2,3]))     # list
print(type((1,2,3)))     # tuple
print(type({1,2}))       # set
print(type({1:42}))      # dict (dictionary or map)
print(type(2+3j))        # complex  (complex number) (we may not see this type)
""", "kw_editor", "kw_console", "kw__container", "kw_py_src")
# id 為 "ex2" 的按鈕點按時, 執行 Ex2 物件中的 prog 方法
doc["ex2"].bind('click', Ex2.prog)
</script>
</p>
<p><!-- ***************************** slide ex2 end --></p>
<p><!-- ***************************** slide ex3 start --></p>
<p>
<script type="text/python3">
from browser import document as doc
import beditor
Ex3 = beditor.editor("""# Python 的內建常數與函式
# 內建常數
print("Some builtin constants:")
print(True)
print(False)
print(None)
print("And some more constants in the math module:")
import math
print(math.pi)
print(math.e)
# 內建函式
print("Type conversion functions:")
print(bool(0))   # convert to boolean (True or False)
print(float(42)) # convert to a floating point number
print(int(2.8))  # convert to an integer (int)
print("And some basic math functions:")
print(abs(-5))   # absolute value
print(max(2,3))  # return the max value
print(min(2,3))  # return the min value
print(pow(2,3))  # raise to the given power (pow(x,y) == x**y)
print(round(2.354, 1)) # round with the given number of digits
# other examples
print(3 * 2)
print(3 * "abc")
print(3 + 2)
print("abc" + "def")
print(3 + "def")
# Type Affect Semantics
print(3 * 2)
print(3 * "abc")
print(3 + 2)
print("abc" + "def")
print(3 + "def")
# Integer Division
print("The / operator does 'normal' float division:")
print(" 5/3  =", ( 5/3))
print()
print("The // operator does integer division:")
print(" 5//3 =", ( 5//3))
print(" 2//3 =", ( 2//3))
print("-1//3 =", (-1//3))
print("-4//3 =", (-4//3))
# Modulus or Remainder Operator (%)
print(" 6%3 =", ( 6%3))
print(" 5%3 =", ( 5%3))
print(" 2%3 =", ( 2%3))
print(" 0%3 =", ( 0%3))
print("-4%3 =", (-4%3))
print(" 3%0 =", ( 3%0))
# Verify that (a%b) is equivalent to (a-(a//b)*b)
def mod(a, b):
  return a - (a//b)*b
print(41%14, mod(41,14))
print(14%41, mod(14,41))
print(-32%9, mod(-32,9))
print(32%-9, mod(32,-9))
# Operator Order (Precedence and Associativity)
print("Precedence:")
print(2+3*4)  # prints 14, not 20
print(5+4%3)  # prints  6, not 0 (% has same precedence as *, /, and //)
print(2**3*4) # prints 32, not 4096 (** has higher precedence than *, /, //, and %)
print()
print("Associativity:")
print(5-4-3)   # prints -2, not 4 (- associates left-to-right)
print(4**3**2) # prints 262144, not 4096 (** associates right-to-left)
# Approximate Values of Floating-Point Numbers
print(0.1 + 0.1 == 0.2)        # True, but...
print(0.1 + 0.1 + 0.1 == 0.3)  # False!
print(0.1 + 0.1 + 0.1)         # prints 0.30000000000000004 (uh oh)
print((0.1 + 0.1 + 0.1) - 0.3) # prints 5.55111512313e-17 (tiny, but non-zero!)
# Equality Testing with math.isclose
print("The problem....")
d1 = 0.1 + 0.1 + 0.1
d2 = 0.3
print(d1 == d2)                # False (never use == with floats!)
print()
print("The solution...")
import math
print(math.isclose(d1, d2))  # True!
# math.isclose checks if the two numbers are ALMOST equal, within a small error
# Short-Circuit Evaluation
def yes():
    return True
def no():
    return False
def crash():
    return 1/0 # crashes!
print(no() and crash()) # Works!
print(crash() and no()) # Crashes!
print (yes() and crash()) # Never runs (due to crash), but would also crash (without short-circuiting)
# Or operator
def yes():
    return True
def no():
    return False
def crash():
    return 1/0 # crashes!
print(yes() or crash()) # Works!
print(crash() or yes()) # Crashes!
print(no() or crash())  # Never runs (due to crash), but would also crash (without short-circuiting)
# more examples
def isPositive(n):
    result = (n > 0)
    print("isPositive(",n,") =", result)
    return result
def isEven(n):
    result = (n % 2 == 0)
    print("isEven(",n,") =", result)
    return result
print("Test 1: isEven(-4) and isPositive(-4))")
print(isEven(-4) and isPositive(-4)) # Calls both functions
print("----------")
print("Test 2: isEven(-3) and isPositive(-3)")
print(isEven(-3) and isPositive(-3)) # Calls only one function!
# type vs isinstance
# Both type and isinstance can be used to type-check
# In general, (isinstance(x, T)) will be more robust than (type(x) == T)
print(type("abc") == str)
print(isinstance("abc", str))
# We'll see better reasons for this when we cover OOP + inheritance later
# in the course.  For now, here is one reason:  say you wanted to check
# if a value is any kind of number (int, float, complex, etc). 
# You could do:
def isNumber(x):
    return ((type(x) == int) or
            (type(x) == float)) # are we sure this is ALL kinds of numbers?
print(isNumber(1), isNumber(1.1), isNumber(1+2j), isNumber("wow"))
# But this is cleaner, and works for all kinds of numbers, including
# complex numbers for example:
import numbers
def isNumber(x):
    return isinstance(x, numbers.Number) # works for any kind of number
print(isNumber(1), isNumber(1.1), isNumber(1+2j), isNumber("wow"))
""", "kw_editor", "kw_console", "kw__container", "kw_py_src")
# id 為 "ex3" 的按鈕點按時, 執行 Ex3 物件中的 prog 方法
doc["ex3"].bind('click', Ex3.prog)
</script>
</p>
<p><!-- ***************************** slide ex3 end --></p>
<p><!-- ***************************** slide ex4 start --></p>
<p>
<script type="text/python3">
from browser import document as doc
import beditor
Ex4 = beditor.editor("""# Python 函式
# Vocabulary
x = 5
def f(y, z):
    result = x + y + z
    return result
print(f(1, 2)) # 8
print(f(3, 4)) # 12
# Vocabulary:
#   variables: global vs. local
#   statements vs. expressions
#   function definitions vs. function calls
#   parameters vs. arguments
# Return Statements
# Basic example
def isPositive(x):
    return (x > 0)
print(isPositive(5))  # True
print(isPositive(-5)) # False
print(isPositive(0))  # False
# Return ends the function immediately
def isPositive(x):
    print("Hello!")   # runs
    return (x > 0)
    print("Goodbye!") # does not run ("dead code")
print(isPositive(5))  # prints Hello, then True
# No return statement --> return None
def f(x):
    x + 42
print(f(5)) # None
def f2(x):
    result = x + 42
print(f2(5)) # None
# Print versus Return
# This is a common early mistake (confusing print and return):
def cubed(x):
    print(x**3) # Here is the error!
cubed(2)          # seems to work!
print(cubed(3))   # sort of works (but prints None, which is weird)
print(2*cubed(4)) # Error!
# Once again (correctly)
def cubed2(x):
    return (x**3) # That's better!
cubed2(2)          # seems to be ignored (why?)
print(cubed2(3))   # works!
print(2*cubed2(4)) # works!
# Different Parameter and Return Types
def hypotenuse(a, b):
    return ((a**2) + (b**2))**0.5
print(hypotenuse(3, 4)) # 5.0 (not 5)
print("---------------------")
def xor(b1, b2):
    return ((b1 and (not b2)) or (b2 and (not b1)))  # same as (b1 != b2)
print(xor(True,  True))  # False
print(xor(True,  False)) # True
print(xor(False, True))  # True
print(xor(False, False)) # False
print("---------------------")
def isPositive(n):
    return (n > 0)
print(isPositive(10))     # True
print(isPositive(-1.234)) # False
# Function Composition
def f(w):
    return 10*w
def g(x, y):
    return f(3*x) + y
def h(z):
    return f(g(z, f(z+1)))
print(h(1)) # hint: try the "visualize" feature
# Helper Functions 
def onesDigit(n):
    return n%10
def largerOnesDigit(x, y):
    return max(onesDigit(x), onesDigit(y))
print(largerOnesDigit(134, 672)) # 4
print(largerOnesDigit(132, 674)) # Still 4
# Test Functions
# A broken test function
def onesDigit(n):
    return n%10
def testOnesDigit():
    print("Testing onesDigit()...", end="")
    assert(onesDigit(5) == 5)
    assert(onesDigit(123) == 3)
    assert(onesDigit(100) == 0)
    assert(onesDigit(999) == 9)
    print("Passed!")
testOnesDigit() # Passed!  Why is this bad?
# A better version
def onesDigit2(n):
    return n%10
def testOnesDigit2():
    print("Testing onesDigit()...", end="")
    assert(onesDigit2(5) == 5)
    assert(onesDigit2(123) == 3)
    assert(onesDigit2(100) == 0)
    assert(onesDigit2(999) == 9)
    assert(onesDigit2(-123) == 3) # Added this test
    print("Passed!")
testOnesDigit2() # Crashed!  So the test function worked!
# Local Variable Scope
def f(x):
    print("In f, x =", x)
    x += 5
    return x
def g(x):
    return f(x*2) + f(x*3)
print(g(2))
# Another example
def f(x):
    print("In f, x =", x)
    x += 7
    return round(x / 3)
def g(x):
    x *= 10
    return 2 * f(x)
def h(x):
    x += 3
    return f(x+4) + g(x)
print(h(f(1)))
# Global Variable Scope
# In general, you should avoid using global variables.
# You will even lose style points if you use them!
# Still, you need to understand how they work, since others
# will use them, and there may also be some very few occasions
# where you should use them, too!
g = 100
def f(x):
    return x + g
print(f(5)) # 105
print(f(6)) # 106
print(g)    # 100
# Another exampl
g = 100
def f(x):
    # If we modify a global variable, we must declare it as global.
    # Otherwise, Python will assume it is a local variable.
    global g
    g += 1
    return x + g
print(f(5)) # 106
print(f(6)) # 108
print(g)    # 102
# Default arguments
# Sometimes, a function has a parameter that has a natural default
# We can specify that default value in the function definition,
# then choose whether or not to include it in the function call.
def f(x, y=10):
    return x + y
print(f(5))   # 15
print(f(5,1)) # 6
""", "kw_editor", "kw_console", "kw__container", "kw_py_src")
# id 為 "ex4" 的按鈕點按時, 執行 Ex4 物件中的 prog 方法
doc["ex4"].bind('click', Ex4.prog)
</script>
</p>
<p><!-- ***************************** slide ex4 end --></p>
<!-- line drawing start -->
<p>
<script type="text/python3">
from browser import document as doc
import beditor
Draw = beditor.editor("""# Line drawing
# 導入 doc
from browser import document as doc
from browser import html
import math
canvas = html.CANVAS(width = 300, height = 200)
canvas.id = "line_drawing"
brython_div = doc["brython_div"]
brython_div <= canvas
# 準備繪圖畫布
canvas = doc["line_drawing"]
ctx = canvas.getContext("2d")
# 進行座標轉換, x 軸不變, y 軸反向且移動 canvas.height 單位光點
# ctx.setTransform(1, 0, 0, -1, 0, canvas.height)
# 以下採用 canvas 原始座標繪圖
# 設定填圖顏色
ctx.fillStyle = "rgb(200,0,0)"
# 設定畫筆顏色
ctx.strokeStyle = "rgb(0,0,200)"
# 乘上 deg 可轉為徑度單位
deg = math.pi / 180
# 建立多邊形定點位置畫線函式
def star(radius, xc, yc, n):
    #radius = 100
    #xc = 200
    #yc = 200
    xi = xc + radius*math.cos((360/n)*deg+90*deg)
    yi = yc - radius*math.sin((360/n)*deg+90*deg)
    ctx.beginPath()
    ctx.moveTo(xi,yi)
    for i in range(2, n+1):
        x = xc + radius*math.cos((360/n)*deg*i+90*deg)
        y = yc - radius*math.sin((360/n)*deg*i+90*deg)
        ctx.lineTo(x,y)
# 以下利用多邊形畫線函式呼叫執行畫框線或填入顏色
# 畫五邊形框線
star(50, 50, 50, 5)
ctx.closePath()
ctx.stroke()
    
# 填三角形色塊
star(50, 150, 50, 3)
ctx.closePath()
ctx.fill()
    
# 改變畫線顏色後, 畫七邊形框線
ctx.strokeStyle = "rgb(0,200,20)"
star(50, 250, 50, 7)
ctx.closePath()
ctx.stroke()
""", "kw_editor", "kw_console", "kw__container", "kw_py_src")
# id 為 "draw" 的按鈕點按時, 執行 Draw 物件中的 prog 方法
doc["draw"].bind('click', Draw.prog)
</script>
</p>
<!-- line drawing ends -->
<p></p>
<!-- flag ex start -->
<p>
<script type="text/python3">
from browser import document as doc
import beditor
Flag = beditor.editor("""# 畫中華民國國旗
# 導入 doc
from browser import document as doc
from browser import html
import math
canvas = html.CANVAS(width = 300, height = 200)
canvas.style = {"width": "100%"}
canvas.id = "taiwan_flag"
brython_div = doc["brython_div"]
brython_div <= canvas
# 準備繪圖畫布
canvas = doc["taiwan_flag"]
ctx = canvas.getContext("2d")
# 進行座標轉換, x 軸不變, y 軸反向且移動 canvas.height 單位光點
# ctx.setTransform(1, 0, 0, -1, 0, canvas.height)
# 以下採用 canvas 原始座標繪圖
flag_w = canvas.width
flag_h = canvas.height
circle_x = flag_w/4
circle_y = flag_h/4
# 先畫滿地紅
ctx.fillStyle='rgb(255, 0, 0)'
ctx.fillRect(0,0,flag_w,flag_h)
# 再畫青天
ctx.fillStyle='rgb(0, 0, 150)'
ctx.fillRect(0,0,flag_w/2,flag_h/2)
# 畫十二道光芒白日
ctx.beginPath()
star_radius = flag_w/8
angle = 0
for i in range(24):
    angle += 5*math.pi*2/12
    toX = circle_x + math.cos(angle)*star_radius
    toY = circle_y + math.sin(angle)*star_radius
    # 只有 i 為 0 時移動到 toX, toY, 其餘都進行 lineTo
    if (i):
        ctx.lineTo(toX, toY)
    else:
        ctx.moveTo(toX, toY)
ctx.closePath()
# 將填色設為白色
ctx.fillStyle = '#fff'
ctx.fill()
# 白日:藍圈
ctx.beginPath()
ctx.arc(circle_x, circle_y, flag_w*17/240, 0, math.pi*2, True)
ctx.closePath()
# 填色設為藍色
ctx.fillStyle = 'rgb(0, 0, 149)'
ctx.fill()
# 白日:白心
ctx.beginPath()
ctx.arc(circle_x, circle_y, flag_w/16, 0, math.pi*2, True)
ctx.closePath()
# 填色設為白色
ctx.fillStyle = '#fff'
ctx.fill()
""", "kw_editor", "kw_console", "kw__container", "kw_py_src")
# id 為 "flag" 的按鈕點按時, 執行 Flag 物件中的 prog 方法
doc["flag"].bind('click', Flag.prog)
</script>
</p>
<!-- flag ex ends -->
<p></p>
<!-- bunny start -->
<p>
<script type="text/python3">
from browser import document as doc
import beditor
Bunny = beditor.editor("""# Ggame
from ggame import App, ImageAsset, Sprite, MouseEvent
from random import random, randint
from browser import document as doc
from browser import html
import math
# 引入既有的id="graphics-column" 標註
graphics_column = doc["graphics-column"]
# 建立內定名稱為 "ggame-canvas" 的 canvas 標註
canvas = html.CANVAS(width = 600, height = 400)
canvas.id = "ggame-canvas"
# 將 canvas 插入 gc 標註中
graphics_column <= canvas
class Bunny(Sprite):
    
    asset = ImageAsset("/images/bunny.png")
    
    def __init__(self, position):
        super().__init__(Bunny.asset, position)
        # register mouse events
        App.listenMouseEvent(MouseEvent.mousedown, self.mousedown)
        App.listenMouseEvent(MouseEvent.mouseup, self.mouseup)
        App.listenMouseEvent(MouseEvent.mousemove, self.mousemove)
        self.dragging = True
        self.deltax = 0
        self.deltay = 0
    
    def step(self):
        # Every now and then a bunny hops...
        if random() < 0.01:
            self.x += randint(-20,20)
            self.y += randint(-20,20)
        
        
    def mousedown(self, event):
        # capture any mouse down within 50 pixels
        self.deltax = event.x - (self.x + self.width//2) 
        self.deltay = event.y - (self.y + self.height//2)
        if abs(self.deltax) < 50 and abs(self.deltay) < 50:
            self.dragging = True
            # only drag one bunny at a time - consume the event
            event.consumed = True
            
    def mousemove(self, event):
        if self.dragging:
            self.x = event.x - self.deltax - self.width//2
            self.y = event.y - self.deltay - self.height//2
            event.consumed = True
            
    def mouseup(self, event):
        if self.dragging:
            self.dragging = False
            event.consumed = True
            
        
class DemoApp(App):
    
    def __init__(self):
        super().__init__()
        for i in range(5):
            Bunny((randint(50, 600), randint(50, 400)))
        
    def step(self):
        # Override step to perform action on each frame update
        for bunny in self.spritelist:
            bunny.step()
# Create the app
app = DemoApp()  
# Run the app
app.run()
""", "kw_editor", "kw_console", "kw__container", "kw_py_src")
# id 為 "bunny" 的按鈕點按時, 執行 Bunny 物件中的 prog 方法
doc["bunny"].bind('click', Bunny.prog)
</script>
</p>
<!-- bunny ends -->
<p></p>
<!-- clear canvas start -->
<p>
<script type="text/python3">
from browser import document as doc
import beditor
Clear = beditor.editor("""# 清除畫布
from browser import document, html
brython_div = document["brython_div"] 
brython_div.clear()
""", "kw_editor", "kw_console", "kw__container", "kw_py_src")
# id 為 "clear" 的按鈕點按時, 執行 Clear 物件中的 prog 方法
doc["clear"].bind('click', Clear.prog)
</script>
</p>
<!-- clear canvas ends -->
<p></p>
<!-- cango spur gears start -->
<p>
<script type="text/python3">
from browser import document as doc
import beditor
Spur = beditor.editor("""# Cango Spur Gears
from browser import document as doc
from browser import html
import math
canvas = html.CANVAS(width = 600, height = 400)
canvas.id = "cango_gear"
brython_div = doc["brython_div"]
brython_div <= canvas
from browser import document as doc
from browser import window
import math
canvas = doc["cango_gear"]
# 此程式採用 Cango Javascript 程式庫繪圖, 因此無需 ctx
#ctx = canvas.getContext("2d")
cango = window.Cango.new
# 針對變數的轉換, shapeDefs 在 Cango 中資料型別為變數, 可以透過 window 轉換
shapedefs = window.shapeDefs
shape = window.Shape.new
path = window.Path.new
creategeartooth = window.createGearTooth.new
tweener = window.Tweener.new
# 經由 Cango 轉換成 Brython 的 cango, 指定將圖畫在 id="cango_gear" 的 canvas 上
cgo = cango("cango_gear")
######################################
# 畫正齒輪輪廓
#####################################
def cangoGear(n, m, pa):
    # n 為齒數
    #n = 17
    # pa 為壓力角
    #pa = 25
    # m 為模數, 根據畫布的寬度, 計算適合的模數大小
    # Module = mm of pitch diameter per tooth
    #m = 0.8*canvas.width/n
    # pr 為節圓半徑
    pr = n*m/2 # gear Pitch radius
    # generate gear
    data = creategeartooth(m, n, pa)
    # Brython 程式中的 print 會將資料印在 Browser 的 console 區
    #print(data)
    gearTooth = path(data, {
      "fillColor":"#ddd0dd",
      "border": True,
      "strokeColor": "#606060" })
    gearTooth.rotate(180/n) # rotate gear 1/2 tooth to mesh
    # 單齒的齒形資料經過旋轉後, 將資料複製到 gear 物件中
    gear = gearTooth.dup()
    # gear 為單一齒的輪廓資料
    #cgo.render(gearTooth)
    # 利用單齒輪廓旋轉, 產生整個正齒輪外形
    for i in range(1, n):
        # 將 gearTooth 中的資料複製到 newTooth
        newTooth = gearTooth.dup()
        # 配合迴圈, newTooth 的齒形資料進行旋轉, 然後利用 appendPath 方法, 將資料併入 gear
        newTooth.rotate(360*i/n)
        gear.appendPath(newTooth)
    # 建立軸孔
    # add axle hole, hr 為 hole radius
    hr = 0.6*pr # diameter of gear shaft
    shaft = path(shapedefs.circle(hr), {
      "fillColor":"#ddd0dd",
      "border": True,
      "strokeColor": "#606060" })
    gear.appendPath(shaft) # retain the 'moveTo' command for shaft sub path
    return gear
# 設定兩齒齒數
n1 = 17
n2 = 11
n3 = 13
reduced_ratio = 0.5
# 使用 80% 的畫布寬度
m = 0.8*canvas.width/((n1+n2+n3)*reduced_ratio)
# 設定共同的壓力角
pa = 25
# n 齒輪的節圓半徑
pr1 = n1*m/2
# n2 齒輪的節圓半徑
pr2 = n2*m/2
pr3 = n3*m/2
cx = canvas.width/2
cy = canvas.height/2
# 建立 gears
gear1 = cangoGear(n1, m, pa)
gear2 = cangoGear(n2, m, pa)
gear3 = cangoGear(n3, m, pa)
from browser.timer import set_interval
deg = math.pi/180
rotate_speed = 12*deg
def draw():
    cgo.clearCanvas()
    gear1.transform.translate(cx-(pr1+pr2)*reduced_ratio, cy)
    gear1.transform.scale(reduced_ratio)
    gear1.transform.rotate(0)
    gear1.rotate(rotate_speed)
    cgo.render(gear1)
    
    gear2.transform.translate(cx, cy)
    gear2.transform.scale(reduced_ratio)
    gear2.transform.rotate(180+(360/n2/2))
    gear2.rotate(-(rotate_speed)*n1/n2)
    cgo.render(gear2)
    
    gear3.transform.translate(cx+(pr2+pr3)*reduced_ratio, cy)
    gear3.transform.scale(reduced_ratio)
    gear3.transform.rotate(180+(360/n3/2)+(180+(360/n2/2))*n2/n3)
    gear3.rotate((rotate_speed*n1/n2)*(n2/n3))
    cgo.render(gear3)
set_interval(draw, 2)
""", "kw_editor", "kw_console", "kw__container", "kw_py_src")
# id 為 "spur" 的按鈕點按時, 執行 Spur 物件中的 prog 方法
doc["spur"].bind('click', Spur.prog)
</script>
</p>
<!-- cango spur gears ends -->
<p></p>
<!-- temp convert start -->
<p>
<script type="text/python3">
from browser import document as doc
import beditor
Temp = beditor.editor("""# Temperature Conversion
# Temperature Conversion
'''
C to F: Celsius to Fahrenheit Conversion Formula. To convert temperatures in degrees Celsius to Fahrenheit, multiply by 1.8 (or 9/5) and add 32.
To convert temperatures in degrees Fahrenheit to Celsius, subtract 32 and multiply by .5556 (or 5/9).
Fahrenheit = Celsius*9/5 + 32
Celsium = (Fahrenheit - 32)*5/9
'''
from browser import document, html
brython_div = document["brython_div"]
def c2f(c):
    f = round(c*9/5 + 32, 3)
    return "Celsiusc: "+ str(c) +         " degrees = Fahrenheit: " + str(f) + " degrees"
    
def f2c(f):
    c = round((f - 32)*5/9, 3)
    return "Fahrenheit: "+ str(f) +         " degrees = Celsiusc: " + str(c) + " degrees"
    
choice = input("c2f or f2c")
if choice == "c2f":
    '''
    c = float(input("input Celsius in degrees"))
    print(c2f(c))
    '''
    for deg in range(100):
        brython_div <= c2f(deg)
        brython_div <= html.BR()
else:
    '''
    f = float(input("input Fahrenheit in degrees"))
    print(f2c(f))
    '''
    for deg in range(100):
        brython_div <= f2c(deg)
        brython_div <= html.BR()
""", "kw_editor", "kw_console", "kw__container", "kw_py_src")
# id 為 "temp" 的按鈕點按時, 執行 Temp 物件中的 prog 方法
doc["temp"].bind('click', Temp.prog)
</script>
</p>
<!-- temp convert ends -->
<p></p>
<!-- forloop start -->
<p>
<script type="text/python3">
from browser import document as doc
import beditor
Forloop = beditor.editor("""# For loop
for i in range(5):
    print(i)
""", "kw_editor", "kw_console", "kw__container", "kw_py_src")
# id 為 "forloop" 的按鈕點按時, 執行 Forloop 物件中的 prog 方法
doc["forloop"].bind('click', Forloop.prog)
</script>
</p>
<!-- forloop ends -->
<p></p>
<!-- guess start -->
<p>
<script type="text/python3">
from browser import document as doc
import beditor
Guess = beditor.editor("""# 猜數字遊戲
from browser import document, html, alert
import random
# 跳出文字說明視窗
alert("開始玩猜數字遊戲")
# 利用 random 模組中的 randint 取 1~100 間的亂數
標準答案 = random.randint(1, 100)
# 利用 input 函式視窗, 取使用者所猜的數字, 轉為整數
你猜的數字 = int(input("請輸入您所猜 1~100 間的整數:"))
# 猜測次數起始值設為 1
猜測次數 = 1
# 進入重複迴圈, 直到猜對數字
while 標準答案 != 你猜的數字:
    # 根據使用者所猜的數字, 與答案比較後, 給出提示
    if 標準答案 < 你猜的數字:
        alert("猜第" + str(猜測次數) + "次, 太大了，再猜 :)加油")
    else:
        alert("猜第" + str(猜測次數) + "次, 太小了，再猜 :)加油")
    你猜的數字 = int(input("請輸入您所猜 1~100 間的整數:"))
    # 猜測次數累加
    猜測次數 += 1
# 跳出迴圈表示猜對, 給出最後文字說明視窗
alert("猜對了！答案為" + str(標準答案) + ", 總共猜了" + str(猜測次數) + "次")
""", "kw_editor", "kw_console", "kw__container", "kw_py_src")
# id 為 "guess" 的按鈕點按時, 執行 Guess 物件中的 prog 方法
doc["guess"].bind('click', Guess.prog)
</script>
</p>
<!-- guess ends -->
<p></p>
<!-- autoguess start -->
<p>
<script type="text/python3">
from browser import document as doc
import beditor
Autoguess = beditor.editor("""# 程式自動猜數字遊戲
from browser import document, html, alert
import random
 
id4 = document["brython_div"]
執行次數 = 100
總猜測次數 = 0
for i in range(執行次數):
    id4 <= "第" + str(i+1) + "次玩:" + html.BR()
    下限 = 1
    上限 = 100
    標準答案 = random.randint(下限, 上限)
    pc猜的數字 = random.randint(下限, 上限)
    #print(標準答案, pc猜的數字)
    #integer int()
    #string str()
    #float float()
    #你猜的數字 = int(input("請輸入您所猜的整數:"))
    猜測次數 = 1
    while 標準答案 != pc猜的數字:
        if 標準答案 < pc猜的數字:
            #print("太大了，再猜一次 :)加油")
            # 因此已經確定"pc猜的數字"不是答案, 因此 - 1
            id4 <= "電腦猜的數字:" + str(pc猜的數字) + " 太大了!" + html.BR()
            上限 = pc猜的數字 - 1
        else:
            #print("太小了，再猜一次 :)加油")
            # 因此已經確定"pc猜的數字"不是答案, 因此 + 1
            id4 <= "電腦猜的數字:" + str(pc猜的數字) + " 太小了!" + html.BR()
            下限 = pc猜的數字 + 1
        #pc猜的數字 = int(input("請輸入您所猜的整數:"))
        pc猜的數字 = random.randint(下限, 上限)
        猜測次數 += 1
    #print("猜對了！總共猜了", 猜測次數, "次")
    id4 <= "電腦猜對了, 答案為: " + str(標準答案) + ", 總共猜了 "+ str(猜測次數) + "次" + html.BR()
    總猜測次數 += 猜測次數
平均猜測次數 = int(總猜測次數/執行次數)
#print("平均次數", 平均猜測次數)
id4 <= "平均次數: " + str(平均猜測次數)
""", "kw_editor", "kw_console", "kw__container", "kw_py_src")
# id 為 "autoguess" 的按鈕點按時, 執行 Autoguess 物件中的 prog 方法
doc["autoguess"].bind('click', Autoguess.prog)
</script>
</p>
<!-- autoguess ends -->
<p></p>
<!-- lottery start -->
<p>
<script type="text/python3">
from browser import document as doc
import beditor
Lottery = beditor.editor("""# 大樂透電腦選號
# lottery
from browser import document, html, alert
import random
try:
    total = int(input("請問要出幾張大樂透彩卷號碼?"))
except:
    alert("請輸入要選擇大樂透電腦選號數量的'整數'")
    total = int(input("請問要出幾張大樂透彩卷號碼?"))
# 準備將電腦選出的號碼, 輸出到內定 id="brython_div" 的標註區域
output_div = document["brython_div"]
output_div <= "以下將出 " + str(total) + " 張電腦選號彩卷:" + html.BR()
for i in range(1, total + 1):
    # 利用 list(range()) 產生 1 到 49 的 population list
    # 然後再透過 random.sample(population, k) 
    # 從 population, 產生 k 個不同的數字
    numbers = random.sample(list(range(1, 49)), 6)
    output_div <= str(i) + ". 電腦選號為: " + str(numbers) + html.BR()
""", "kw_editor", "kw_console", "kw__container", "kw_py_src")
# id 為 "lottery" 的按鈕點按時, 執行 Lottery 物件中的 prog 方法
doc["lottery"].bind('click', Lottery.prog)
</script>
</p>
<!-- lottery ends -->
<p></p>
<!-- 台灣威力彩 start -->
<p>
<script type="text/python3">
from browser import document as doc
import beditor
Weleadlottery = beditor.editor("""# 威力彩電腦選號
# weleadlottery
from browser import document, html, alert
import random
try:
    total = int(input("請問要出幾張威力彩卷號碼?"))
except:
    alert("請輸入要選擇威力彩電腦選號數量的'整數'")
    total = int(input("請問要出幾張威力彩卷號碼?"))
# 準備將電腦選出的號碼, 輸出到內定 id="brython_div" 的標註區域
output_div = document["brython_div"]
output_div <= "以下將出 " + str(total) + " 張威力彩電腦選號彩卷:" + html.BR()
for i in range(1, total + 1):
    # 利用 list(range()) 產生第一區 1 到 38 , 第二區 1 到 8 的 population list
    # 然後再透過 random.sample(population, k) 
    # 從 population, 產生 k 個不同的數字
    section1_numbers = random.sample(list(range(1, 38)), 6)
    section2_number = random.sample(list(range(1, 8)), 1)
    output_div <= str(i) + ". 電腦選號第一區為: " + str(section1_numbers) + html.BR()
    output_div <= ". 電腦選號第二區為: " + str(section2_number) + html.BR()
""", "kw_editor", "kw_console", "kw__container", "kw_py_src")
# id 為 "lottery" 的按鈕點按時, 執行 Lottery 物件中的 prog 方法
doc["weleadlottery"].bind('click', Weleadlottery.prog)
</script>
</p>
<!-- 台灣威力彩 ends -->
<p></p>
<!-- bezier starts -->
<p>
<script type="text/python3">
from browser import document as doc
import beditor
Bezier = beditor.editor("""# Cango Bezier 繪圖
from browser import window, html
from browser import document as doc
canvas = html.CANVAS(width = 600, height = 400)
canvas.id = "canvas"
brython_div = doc["brython_div"]
brython_div <= canvas
# Javascript 物件
cango = window.Cango.new
path = window.Path.new
shape = window.Shape.new
group = window.Group.new
# Javascript 變數
shapedefs = window.shapeDefs
g1 = cango("canvas")
g1.clearCanvas()
g1.gridboxPadding(10, 10, 5, 7)
g1.fillGridbox("lightgreen")
g1.setWorldCoordsRHC(-100, -100, 400)
x1 = 40
y1 = 20
cx1 = 90
cy1 = 120
x2 = 120
y2 = 100
cx2 = 130
cy2 = 20
cx3 = 150
cy3 = 120
x3 = 180
y3 = 60
def dragC1(mousePos):
    global cx1, cy1
    cx1 = mousePos.x
    cy1 = mousePos.y
    drawCurve()
def dragC2(mousePos):
    global cx2, cy2
    cx2 = mousePos.x
    cy2 = mousePos.y
    drawCurve()
def dragC3(mousePos):
    global cx3, cy3
    cx3 = mousePos.x
    cy3 = mousePos.y
    drawCurve()
def drawCurve():
    qbez = path(['M', x1, y1, 'Q', cx1, cy1, x2, y2], {
      'strokeColor':'blue'})
    cbez = path(['M', x2, y2, 'C', cx2, cy2, cx3, cy3, x3, y3], {
      'strokeColor':'green'})
    L1 = path(['M', x1, y1, 'L', cx1, cy1, x2, y2], {
      'strokeColor':"rgba(0, 0, 0, 0.2)",
      'dashed':[4]})
    L2 = path(['M', x2, y2, 'L', cx2, cy2], {
      'strokeColor':"rgba(0, 0, 0, 0.2)",
      'dashed':[4]})
    L3 = path(['M', x3, y3, 'L', cx3, cy3], {
      'strokeColor':"rgba(0, 0, 0, 0.2)",
      'dashed':[4]})
    c1.transform.translate(cx1, cy1)
    c2.transform.translate(cx2, cy2)
    c3.transform.translate(cx3, cy3)
    grp = group(qbez, cbez, L1, L2, L3, c1, c2, c3)
    g1.render(grp, True)
g1.clearCanvas("lightyellow")
g1.deleteAllLayers()
g1.setWorldCoordsRHC(0, 0, 200)
c1 = shape(shapedefs.circle(6), {'fillColor':'red'})
c1.enableDrag(None, dragC1, None)
c2 = shape(shapedefs.circle(6), {'fillColor':'red'})
c2.enableDrag(None, dragC2, None)
c3 = shape(shapedefs.circle(6), {'fillColor':'red'})
c3.enableDrag(None, dragC3, None);
drawCurve()
""", "kw_editor", "kw_console", "kw__container", "kw_py_src")
# id 為 "bezier" 的按鈕點按時, 執行 Bezier 物件中的 prog 方法
doc["bezier"].bind('click', Bezier.prog)
</script>
</p>
<!-- bezier ends -->
<p></p>
<!-- turtle1 starts -->
<p>
<script type="text/python3">
from browser import document as doc
import beditor
Turtle1 = beditor.editor("""# Turtle1 繪圖
from browser import window, html
from browser import document as doc
import turtle
turtle.set_defaults(
    turtle_canvas_wrapper = doc['brython_div']
)
t = turtle.Turtle()
t.width(5)
for c in ['red', '#00ff00', '#fa0', 'rgb(0,0,200)']:
    t.color(c)
    t.forward(100)
    t.left(90)
# dot() and write() do not require the pen to be down
t.penup()
t.goto(-30, -100)
t.dot(40, 'rgba(255, 0, 0, 0.5')
t.goto(30, -100)
t.dot(40, 'rgba(0, 255, 0, 0.5')
t.goto(0, -70)
t.dot(40, 'rgba(0, 0, 255, 0.5')
t.goto(0, 125)
t.color('purple')
t.write("這就是 Brython, 網頁上的 Python", font=("Arial", 15, "normal"))
turtle.done()
""", "kw_editor", "kw_console", "kw__container", "kw_py_src")
# id 為 "turtle1" 的按鈕點按時, 執行 Turtle1 物件中的 prog 方法
doc["turtle1"].bind('click', Turtle1.prog)
</script>
</p>
<!-- turtle1 ends -->
<p></p>
<!-- turtle2 starts -->
<p>
<script type="text/python3">
from browser import document as doc
import beditor
Turtle2 = beditor.editor("""# Turtle2 繪圖
from browser import document as doc
import turtle
turtle.set_defaults(
    turtle_canvas_wrapper = doc['brython_div']
)
star = turtle.Turtle()
for i in range(5):
    star.forward(250)
    star.right(144)
    
turtle.done()
""", "kw_editor", "kw_console", "kw__container", "kw_py_src")
# id 為 "turtle2" 的按鈕點按時, 執行 Turtle2 物件中的 prog 方法
doc["turtle2"].bind('click', Turtle2.prog)
</script>
</p>
<!-- turtle2 ends -->
<p></p>
<!-- turtle3 starts -->
<p>
<script type="text/python3">
from browser import document as doc
import beditor
Turtle3 = beditor.editor("""# Turtle3 繪圖
# https://michael0x2a.com/blog/turtle-examples
from browser import document as doc
import turtle
turtle.set_defaults(
    turtle_canvas_wrapper = doc['brython_div']
)
painter = turtle.Turtle()
painter.pencolor("blue")
for i in range(50):
    painter.forward(50)
    painter.left(123) # Let's go counterclockwise this time 
    
painter.pencolor("red")
for i in range(50):
    painter.forward(100)
    painter.left(123)
    
turtle.done()
""", "kw_editor", "kw_console", "kw__container", "kw_py_src")
# id 為 "turtle3" 的按鈕點按時, 執行 Turtle3 物件中的 prog 方法
doc["turtle3"].bind('click', Turtle3.prog)
</script>
</p>
<!-- turtle3 ends -->
<p></p>
<!-- turtle4 starts -->
<p>
<script type="text/python3">
from browser import document as doc
import beditor
Turtle4 = beditor.editor("""# Turtle4 繪圖
# https://docs.python.org/3.7/library/turtle.html?highlight=turtle
# https://fiftyexamples.readthedocs.io/en/latest/turtle.html
from browser import document as doc
import turtle
turtle.set_defaults(
    turtle_canvas_wrapper = doc['brython_div']
)
# 輸入 "turtle" 字串, 表示要使用內建的烏龜圖示
t = turtle.Turtle("turtle")
# 設定繪圖尺寸
screen_x = 500-20
screen_y = 300
# 提筆, 將烏龜移動到畫布中心
t.penup()
t.home()
# 內定方向為右, 前進 screen_x/2
t.forward(screen_x / 2)
# 將方向往右轉 90 度
t.right(90)
# 此時方向向下, 前進 screen_y/2
t.forward(screen_y / 2)
# 令烏龜方向轉絕對角度 180, 等同轉相對角度 90 度, 即 t.right(90)
t.setheading(180)
# 將畫筆顏色設為紅色
t.pencolor('red')
# 下筆準備繪圖
t.pendown()
# 設筆寬度為 10
t.pensize(10)
# 進入重複迴圈, 此時方向向右, 分別
# 前進 screen_x, 之後轉 90 度, 方向朝上
# 再前進 screen_y, 之後再轉 90 度, 方向朝右
# 再前進 screen_x, 之後轉 90 度, 方向朝下
# 最後再前進 screen_y 後, 將方向轉為向左
for distance in (screen_x, screen_y, screen_x, screen_y):
    t.forward(distance)
    t.right(90)
# 提筆後, 將烏龜轉回內定方向回到畫布中心
t.penup()
t.home()
# 完成 turtle 繪圖
turtle.done()
""", "kw_editor", "kw_console", "kw__container", "kw_py_src")
# id 為 "turtle4" 的按鈕點按時, 執行 Turtle4 物件中的 prog 方法
doc["turtle4"].bind('click', Turtle4.prog)
</script>
</p>
<!-- turtle4 ends -->
<p></p>
<!-- turtle5 starts -->
<p>
<script type="text/python3">
from browser import document as doc
import beditor
Turtle5 = beditor.editor("""# Turtle5 繪圖
# https://brython.info/gallery/turtle.html
from browser import document as doc
import turtle
import math
turtle.set_defaults(
    turtle_canvas_wrapper = doc['brython_div']
)
t = turtle.Turtle("turtle")
t.speed(1)
t.forward(50)
print("Should be (50, 0):", t.position())
print("Should be 50: ", t.xcor())
print("Should be 0: ", t.ycor())
t.left(90)
t.color("blue")
t.speed(2)
t.fd(50)
print("Should be (50, 50):", t.pos())
print("Should be 225: ", t.towards(0, 0))
print("Should be 90: ", t.heading())
print("Should be approximately 71:", t.distance(0, 0))
# Draw the same square in three different angle modes
t.width(4)
print("Drawing using degrees - the default")
print("Heading should be 90: ", t.heading())
for i in range(4):
    t.forward(100)
    t.left(90)
print("Drawing using radians")
t.radians()
print("Heading should be pi/2: ", t.heading())
for i in range(4):
    t.forward(100)
    t.left(math.pi/2)
print("Drawing using gradients")
t.degrees(400)
print("Heading should be 100: ", t.heading())
for i in range(4):
    t.forward(100)
    t.left(100)
t.degrees()
t.width(1)
t.lt(90)
t.color("orange")
t.backward(50)
t.right(90)
t.color("green")
t.back(50)
t.rt(90)
t.color("red")
t.bk(50)
t.stamp()
t.speed(4)
t.color("black", "white")
t.goto(-100, 100)
t.stamp()
t.color("blue", "yellow")
t.setposition(0, 100)
t.stamp()
t.color("green", "white")
t.setpos(100, 100)
t.stamp()
t.speed(10)
t.color("orange")
t.sety(-100)
t.setx(-100)
t.stamp()
t.color("cyan")
t.home()
t.stamp()
t.color("green")
t.width(4)
t.setheading(180)
t.forward(150)
t.seth(90)
t.fd(20)
t.dot(30, "rgba(255, 0, 0, 0.2)")
t.color("red")
t.speed(0)
t.forward(30)
t.left(90)
t.circle(30)
turtle.done()
""", "kw_editor", "kw_console", "kw__container", "kw_py_src")
# id 為 "turtle5" 的按鈕點按時, 執行 Turtle5 物件中的 prog 方法
doc["turtle5"].bind('click', Turtle5.prog)
</script>
</p>
<!-- turtle5 ends -->
<p></p>
<!-- turtle6 starts -->
<p>
<script type="text/python3">
from browser import document as doc
import beditor
Turtle6 = beditor.editor("""# Turtle6 繪圖
from browser import document as doc
import turtle
import math
turtle.set_defaults(
    turtle_canvas_wrapper = doc['brython_div']
)
t = turtle.Turtle("turtle")
t.speed(10)
colors = ['red', 'purple', 'blue', 'green', 'orange']
for x in range(150):
    t.pencolor(colors[x % 5])
    t.width(x/10 + 1)
    t.forward(x)
    t.left(59)
turtle.done()
""", "kw_editor", "kw_console", "kw__container", "kw_py_src")
# id 為 "turtle6" 的按鈕點按時, 執行 Turtle6 物件中的 prog 方法
doc["turtle6"].bind('click', Turtle6.prog)
</script>
</p>
<!-- turtle6 ends -->
<p></p>
<!-- turtle7 starts -->
<p>
<script type="text/python3">
from browser import document as doc
import beditor
Turtle7 = beditor.editor("""# Turtle7 繪圖
from browser import document as doc
import turtle
import math
turtle.set_defaults(
    turtle_canvas_wrapper = doc['brython_div']
)
screen=turtle.Screen()    #making a canvas for drawing
screen.bgcolor('black')    #making canvas black
trtl=turtle.Turtle()  #making a turtle
trtl.pencolor('red')    #making colour of the pen red
trtl.pensize(5)    #choosing the size of pen nib 
trtl.speed(10)    #choosing the speed of drawing
# shape should be ‘arrow’, ‘classic’, ‘turtle’ or ‘circle’
trtl.shape('turtle')   #choosing the shape of pen nib
trtl.forward(150)    #drawing a line of 150 pixels
trtl.right(90)    #asking turtle to turn 90 degrees
trtl.forward(150)    #drawing a line of 150 pixels
trtl.penup()    # preparing for moving pen without drawing
trtl.setpos(-140,-120)    # making the new position of the turtle
trtl.pendown()   # bringing the pen down for drawing again
trtl.pencolor('green')    # choosin the pen colour as green
trtl.write('Brython 烏龜繪圖', font=("Arial", 20, "bold"))    # chosing the font
trtl.penup()
trtl.ht()    # hiding the turtle from the screen
turtle.done()
""", "kw_editor", "kw_console", "kw__container", "kw_py_src")
# id 為 "turtle7" 的按鈕點按時, 執行 Turtle7 物件中的 prog 方法
doc["turtle7"].bind('click', Turtle7.prog)
</script>
</p>
<!-- turtle7 ends -->
<p></p>
<!-- turtle8 starts -->
<p>
<script type="text/python3">
from browser import document as doc
import beditor
Turtle8 = beditor.editor("""# Turtle8 繪圖
from browser import document as doc
import turtle
import math
turtle.set_defaults(
    turtle_canvas_wrapper = doc['brython_div']
)
wn = turtle.Screen() 
wn.bgcolor("black") 
skk = turtle.Turtle() 
skk.speed(10)
skk.shape("circle")
skk.color("blue") 
  
def sqrfunc(size): 
    for i in range(4): 
        skk.fd(size) 
        skk.left(90) 
        size = size-5
  
sqrfunc(146) 
sqrfunc(126) 
sqrfunc(106) 
sqrfunc(86) 
sqrfunc(66) 
sqrfunc(46) 
sqrfunc(26) 
turtle.done()
""", "kw_editor", "kw_console", "kw__container", "kw_py_src")
# id 為 "turtle8" 的按鈕點按時, 執行 Turtle8 物件中的 prog 方法
doc["turtle8"].bind('click', Turtle8.prog)
</script>
</p>
<!-- turtle8 ends -->
<p></p>
<!-- konva1 starts -->
<p>
<script type="text/python3">
from browser import document as doc
import beditor
Konva1 = beditor.editor("""# Konva1 繪圖
# 引用 https://konvajs.github.io/ 繪圖
from browser import document, html, window
width = 600
height = 400
konva = window.Konva
# Konva 必須在 canvas 繪圖, 從上方設定,  canvas id 為 "container"
stage = konva.Stage.new({
        "container": 'brython_div',
        "width": width,
        "height": height
    })
layer = konva.Layer.new()
rectX = stage.getWidth() / 2 - 50
rectY = stage.getHeight() / 2 - 25
box = konva.Rect.new({
        "x": rectX,
        "y": rectY,
        "width": 100,
        "height": 50,
        "fill": '#00D2FF',
        "stroke": 'black',
        "strokeWidth": 4,
        "draggable": True
    })
def f1():
    document.body.style.cursor = 'pointer'
    
def f2():
    document.body.style.cursor = 'default'
# add cursor styling
box.on('mouseover', f1())
box.on('mouseout', f2())
layer.add(box)
stage.add(layer)
""", "kw_editor", "kw_console", "kw__container", "kw_py_src")
# id 為 "konva1" 的按鈕點按時, 執行 Konva1 物件中的 prog 方法
doc["konva1"].bind('click', Konva1.prog)
</script>
</p>
<!-- konva1 ends -->
<p></p>
<!-- ycqsort starts -->
<p>
<script type="text/python3">
from browser import document as doc
import beditor
Ycqsort = beditor.editor("""# Ycombinator quicksort example
Y = lambda f: lambda *args: f(Y(f))(*args)
quicksort = Y(lambda f:
    lambda x: (
        f([item for item in x if item < x[0]])
        + [y for y in x if x[0] == y]
        + f([item for item in x if item > x[0]])
    ) if x else [])
    
print(quicksort([1, 3, 5, 4, 1, 3, 2]))
""", "kw_editor", "kw_console", "kw__container", "kw_py_src")
# id 為 "ycqsort" 的按鈕點按時, 執行 Ycqsort 物件中的 prog 方法
doc["ycqsort"].bind('click', Ycqsort.prog)
</script>
</p>
<!-- ycqsort ends -->
<p></p>
<!-- ball starts -->
<p>
<script type="text/python3">
from browser import document as doc
import beditor
Ball = beditor.editor("""# Ggame ball example
from ggame import (
    App, 
    Color, 
    LineStyle, 
    Sprite, 
    RectangleAsset, 
    ImageAsset,
    CircleAsset, 
    EllipseAsset, 
    PolygonAsset,
)
from browser import document as doc
from browser import html
# 引入既有的id="graphics-column" 標註
graphics_column = doc["graphics-column"]
# 建立內定名稱為 "ggame-canvas" 的 canvas 標註
canvas = html.CANVAS(width = 600, height = 100)
canvas.id = "ggame-canvas"
# 將 canvas 插入 gc 標註中
graphics_column <= canvas
# reverse - change the ball direction
def reverse(b):
    b.direction *= -1
# Set up function for handling screen refresh
def step():
    if ball.go:
        ball.x += ball.direction
        if ball.x + ball.width > myapp.width or ball.x < 0:
            ball.x -= ball.direction
            reverse(ball)
myapp = App()
# Three primary colors with no transparency (alpha = 1.0)
red = Color(0xff0000, 1.0)
green = Color(0x00ff00, 1.0)
blue = Color(0x0000ff, 1.0)
black = Color(0x000000, 1.0)
# define colors and line style
green = Color(0x00ff00, 1)
black = Color(0, 1)
noline = LineStyle(0, black)
# a rectangle asset and sprite to use as background
bg_asset = RectangleAsset(canvas.width, canvas.height, noline, green)
bg = Sprite(bg_asset, (0,0))
ball_asset = ImageAsset("/images/orb-150545_640.png")
ball = Sprite(ball_asset, (0, 0))
# Original image is too big. Scale it to 1/10 its original size
ball.scale = 0.1
# custom attributes
ball.direction = 7
ball.go = True
myapp.run(step)
""", "kw_editor", "kw_console", "kw__container", "kw_py_src")
# id 為 "ball" 的按鈕點按時, 執行 Ball 物件中的 prog 方法
doc["ball"].bind('click', Ball.prog)
</script>
</p>
<!-- ball ends -->
<p><!-- ****************************** bubble sort start -->
<script type="text/python3">
from browser import document as doc
# 導入位於 static 目錄下的 beditor.py 
import beditor
# 利用 beditor.py 中的 editor 類別建立案例, 對應到 bs1
bs1 = beditor.editor("""# Python program for implementation of Bubble Sort

def bubbleSort(arr):
    n = len(arr)
 
    # Traverse through all array elements
    for i in range(n-1):
    # range(n) also work but outer loop will repeat one time more than needed.
        
        # Last i elements are already in place
        for j in range(n-i-1):
 
            # traverse the array from 0 to n-i-1
            # Swap if the element found is greater
            # than the next element
            if arr[j] > arr[j+1] :
                arr[j], arr[j+1] = arr[j+1], arr[j]
       
        print(str(i+1)+"個已經排好", "共比較"+str(j+1)+"次", arr)
 
# Driver code to test above
arr = [90, 64, 34, 25, 12, 22, 11, 5, 3]
print("original", arr)
bubbleSort(arr)
 
print ("Sorted array is:")
for i in range(len(arr)):
    print ("%d" %arr[i])
""", "kw_editor", "kw_console", "kw__container", "kw_py_src")
# id 為 "bsort" 的按鈕點按時, 執行 bs1 物件中的 prog 方法
doc["bsort"].bind('click', bs1.prog)
</script>
</p>
<p><!-- ****************************** bubble sort end --></p>
<p><button id="keyword">Keyword</button><button id="bsort">Bubble Sort</button><button id="ex1">Ex1</button><button id="ex2">Ex2</button><button id="ex3">Ex3</button><button id="ex4">Ex4</button><button id="forloop">Ex5</button><button id="guess">Guess</button><button id="autoguess">Autoguess</button><button id="lottery">大樂透</button><button id="weleadlottery">威力彩</button><button id="temp">Temp</button><button id="draw">Draw</button><button id="flag">Flag</button><button id="bezier">Bezier</button><button id="turtle1">Turtle1</button><button id="turtle2">Turtle2</button><button id="turtle3">Turtle3</button><button id="turtle4">Turtle4</button><button id="turtle5">Turtle5</button><button id="turtle6">Turtle6</button><button id="turtle7">Turtle7</button><button id="turtle8">Turtle8</button><button id="konva1">Konva1</button><button id="bunny">Bunny</button><button id="ball">Ball</button><button id="spur">Spur</button><button id="ycqsort">Ycqsort</button><button id="clear">Clear</button></p>
<h4>參考資料:</h4>
<p><a href="./../downloads/turtle_intro.pdf">turtle_intro.pdf</a></p>
<p><a href="./../downloads/turtle_intro2.pdf">turtle_intro2.pdf</a></p>
<p>其他擷取程式的方式: <a href="http://mde.tw/2017springvcp/blog/web-based-python.html">http://mde.tw/2017springvcp/blog/web-based-python.html</a></p>
<h4>Qt for Python</h4>
<p><a href="https://www.qt.io/qt-for-python">https://www.qt.io/qt-for-python</a></p>
<p><a href="https://build-system.fman.io/python-qt-tutorial">https://build-system.fman.io/python-qt-tutorial</a></p>
<p><a href="https://build-system.fman.io/pyqt-exe-creation/">https://build-system.fman.io/pyqt-exe-creation/</a></p>
<p><a href="https://github.com/mherrmann/fbs-tutorial">https://github.com/mherrmann/fbs-tutorial</a></p>
<p><a href="https://www.ics.com/blog/we-ported-qt-app-c-python-heres-what-happened">https://www.ics.com/blog/we-ported-qt-app-c-python-heres-what-happened</a></p>
<h4>QML 與 Flutter</h4>
<p><a href="https://paulhammant.com/2016/11/15/qmls-squandered-opportunity/">https://paulhammant.com/2016/11/15/qmls-squandered-opportunity/</a> 中所提到 QML 的弱點在於將 .qml 與 .c++ 或 .py  分開的問題, Google 總算在 Flutter 適度解決了此一瓶頸.</p>
<p>但是 QML 加上 Qt for Python 仍不失為一個好了 Desktop GUI 開發框架.</p>
<p>
<script src="./../cmsimde/static/konva.min.js"></script>
</p>
<div id="container"></div>
<p>
<script>
var width = window.innerWidth;
    var height = window.innerHeight;
    // globals
    var curveLayer, lineLayer, anchorLayer, quad, bezier;
    function updateDottedLines() {
        var q = quad;
        var b = bezier;
        var quadLine = lineLayer.get('#quadLine')[0];
        var bezierLine = lineLayer.get('#bezierLine')[0];
        quadLine.setPoints([q.start.attrs.x, q.start.attrs.y, q.control.attrs.x, q.control.attrs.y, q.end.attrs.x, q.end.attrs.y]);
        bezierLine.setPoints([b.start.attrs.x, b.start.attrs.y, b.control1.attrs.x, b.control1.attrs.y, b.control2.attrs.x, b.control2.attrs.y, b.end.attrs.x, b.end.attrs.y]);
        lineLayer.draw();
    }
    function buildAnchor(x, y) {
        var anchor = new Konva.Circle({
            x: x,
            y: y,
            radius: 20,
            stroke: '#666',
            fill: '#ddd',
            strokeWidth: 2,
            draggable: true
        });
        // add hover styling
        anchor.on('mouseover', function() {
            document.body.style.cursor = 'pointer';
            this.setStrokeWidth(4);
            anchorLayer.draw();
        });
        anchor.on('mouseout', function() {
            document.body.style.cursor = 'default';
            this.setStrokeWidth(2);
            anchorLayer.draw();
        });
        anchor.on('dragend', function() {
            drawCurves();
            updateDottedLines();
        });
        anchorLayer.add(anchor);
        return anchor;
    }
    function drawCurves() {
        var context = curveLayer.getContext();
        context.clear();
        // draw quad
        context.beginPath();
        context.moveTo(quad.start.attrs.x, quad.start.attrs.y);
        context.quadraticCurveTo(quad.control.attrs.x, quad.control.attrs.y, quad.end.attrs.x, quad.end.attrs.y);
        context.setAttr('strokeStyle', 'red');
        context.setAttr('lineWidth', 4);
        context.stroke();
        // draw bezier
        context.beginPath();
        context.moveTo(bezier.start.attrs.x, bezier.start.attrs.y);
        context.bezierCurveTo(bezier.control1.attrs.x, bezier.control1.attrs.y, bezier.control2.attrs.x, bezier.control2.attrs.y, bezier.end.attrs.x, bezier.end.attrs.y);
        context.setAttr('strokeStyle', 'blue');
        context.setAttr('lineWidth', 4);
        context.stroke();
    }
    var stage = new Konva.Stage({
        container: 'container',
        width: width,
        height: height
    });
    anchorLayer = new Konva.Layer();
    lineLayer = new Konva.Layer();
    // curveLayer just contains a canvas which is drawn
    // onto with the existing canvas API
    curveLayer = new Konva.Layer();
    var quadLine = new Konva.Line({
        dash: [10, 10, 0, 10],
        strokeWidth: 3,
        stroke: 'black',
        lineCap: 'round',
        id: 'quadLine',
        opacity: 0.3,
        points: [0, 0]
    });
    var bezierLine = new Konva.Line({
        dash: [10, 10, 0, 10],
        strokeWidth: 3,
        stroke: 'black',
        lineCap: 'round',
        id: 'bezierLine',
        opacity: 0.3,
        points: [0, 0]
    });
    // add dotted line connectors
    lineLayer.add(quadLine);
    lineLayer.add(bezierLine);
    quad = {
        start: buildAnchor(60, 30),
        control: buildAnchor(240, 110),
        end: buildAnchor(80, 160)
    };
    bezier = {
        start: buildAnchor(280, 20),
        control1: buildAnchor(530, 40),
        control2: buildAnchor(480, 150),
        end: buildAnchor(300, 150)
    };
    // keep curves insync with the lines
    anchorLayer.on('beforeDraw', function() {
        drawCurves();
        updateDottedLines();
    });
    stage.add(curveLayer);
    stage.add(lineLayer);
    stage.add(anchorLayer);
    drawCurves();
    updateDottedLines();
</script>
</p><br />分組專題 << <a href='分組專題.html'>Previous</a> <a href='W5.html'>Next</a> >> W5</div>
        
    <!-- footer -->
      <div class="container">
        <div class="row pt-3 mx-auto">
            <p>
            <!-- Link back to Colorlib can't be removed. Template is licensed under CC BY 3.0. -->
            Copyright &copy;<script>document.write(new Date().getFullYear());</script> All rights reserved | This template is made with <i class="icon-heart" aria-hidden="true"></i> by <a href="https://colorlib.com" target="_blank" >Colorlib</a>
            <!-- Link back to Colorlib can't be removed. Template is licensed under CC BY 3.0. -->
            </p>
        </div>
      </div>
    <!-- for footer -->
    
        </div> <!-- for site wrap -->
            <!-- <script src="../cmsimde/static/chimper/js/jquery-3.3.1.min.js"></script> -->
            <script src="../cmsimde/static/chimper/js/jquery-migrate-3.0.1.min.js"></script>
            <script src="../cmsimde/static/chimper/js/jquery-ui.js"></script>
            <script src="../cmsimde/static/chimper/js/popper.min.js"></script>
            <script src="../cmsimde/static/chimper/js/bootstrap.min.js"></script>
            <script src="../cmsimde/static/chimper/js/owl.carousel.min.js"></script>
            <script src="../cmsimde/static/chimper/js/jquery.stellar.min.js"></script>
            <script src="../cmsimde/static/chimper/js/jquery.countdown.min.js"></script>
            <script src="../cmsimde/static/chimper/js/jquery.magnific-popup.min.js"></script>
            <script src="../cmsimde/static/chimper/js/bootstrap-datepicker.min.js"></script>
            <script src="../cmsimde/static/chimper/js/aos.js"></script>
            <!--
            <script src="../cmsimde/static/chimper/js/typed.js"></script>
                    <script>
                    var typed = new Typed('.typed-words', {
                    strings: ["Web Apps"," WordPress"," Mobile Apps"],
                    typeSpeed: 80,
                    backSpeed: 80,
                    backDelay: 4000,
                    startDelay: 1000,
                    loop: true,
                    showCursor: true
                    });
                    </script>
            -->
            <script src="../cmsimde/static/chimper/js/main.js"></script>
        
<!-- 啟用 LaTeX equations 編輯 -->
  <!-- <script>
  MathJax = {
    tex: {inlineMath: [['$', '$'], ['\(', '\)']]}
  };
  </script>
  <script id="MathJax-script" async src="https://cdn.jsdelivr.net/npm/mathjax@3/es5/tex-chtml.js"></script>-->
    </body></html>
=======
<!DOCTYPE html><html>
        <head>
        <title>WCMJ2021</title>
        <meta charset="utf-8">
<meta property="head" content="H3">
        <meta name="viewport" content="width=device-width, initial-scale=1, shrink-to-fit=no">
        <link href="https://fonts.googleapis.com/css?family=Quicksand:300,400,500,700,900" rel="stylesheet">
        <link rel="stylesheet" href="./../cmsimde/static/chimper/fonts/icomoon/style.css">
        <link rel="stylesheet" href="./../cmsimde/static/chimper/css/bootstrap.min.css">
        <link rel="stylesheet" href="./../cmsimde/static/chimper/css/magnific-popup.css">
        <link rel="stylesheet" href="./../cmsimde/static/chimper/css/jquery-ui.css">
        <link rel="stylesheet" href="./../cmsimde/static/chimper/css/owl.carousel.min.css">
        <link rel="stylesheet" href="./../cmsimde/static/chimper/css/owl.theme.default.min.css">
        <link rel="stylesheet" href="./../cmsimde/static/chimper/css/bootstrap-datepicker.css">
        <link rel="stylesheet" href="./../cmsimde/static/chimper/fonts/flaticon/font/flaticon.css">
        <link rel="stylesheet" href="./../cmsimde/static/chimper/css/aos.css">
        <link rel="stylesheet" href="./../cmsimde/static/chimper/css/style.css">
        <link rel="shortcut icon" href="./../cmsimde/static/favicons.png">
        
        <style type='text/css'>
            .site-section {
            background-color: #FFFF;
            padding: 40px 40px;
            }
            body > div > div.dropdown.open {
                display: block;
            }
        </style>
    
        <!-- <script src="./../cmsimde/static/jquery.js"></script> -->
        <!-- <script src="https://ajax.googleapis.com/ajax/libs/jquery/3.3.1/jquery.min.js"></script> -->
        <script src="../cmsimde/static/chimper/js/jquery-3.3.1.min.js"></script>
        <link rel="stylesheet" href="./../cmsimde/static/tipuesearch/css/normalize.min.css">
        <script src="./../cmsimde/static/tipuesearch/tipuesearch_set.js"></script>
        <script src="tipuesearch_content.js"></script>
        <link rel="stylesheet" href="./../cmsimde/static/tipuesearch/css/tipuesearch.css">
        <script src="./../cmsimde/static/tipuesearch/tipuesearch.js"></script>
        <script>
            /* original tipuesearch
            $(document).ready(function() {
                 $('#tipue_search_input').tipuesearch();
            });
            */
            // customed doSearch
            function doSearch() {
                $('#tipue_search_input').tipuesearch({
                    newWindow: true, 
                    minimumLength: 2,
                    wholeWords: false, // for search 中文
                });
            }
            $(document).ready(doSearch);
        </script>
        
<script type="text/javascript" src="./../cmsimde/static/syntaxhighlighter/shCore.js"></script>
<script type="text/javascript" src="./../cmsimde/static/syntaxhighlighter/shBrushBash.js"></script>
<script type="text/javascript" src="./../cmsimde/static/syntaxhighlighter/shBrushDiff.js"></script>
<script type="text/javascript" src="./../cmsimde/static/syntaxhighlighter/shBrushJScript.js"></script>
<script type="text/javascript" src="./../cmsimde/static/syntaxhighlighter/shBrushJava.js"></script>
<script type="text/javascript" src="./../cmsimde/static/syntaxhighlighter/shBrushPython.js"></script>
<script type="text/javascript" src="./../cmsimde/static/syntaxhighlighter/shBrushSql.js"></script>
<script type="text/javascript" src="./../cmsimde/static/syntaxhighlighter/shBrushHaxe.js"></script>
<script type="text/javascript" src="./../cmsimde/static/syntaxhighlighter/shBrushXml.js"></script>
<script type="text/javascript" src="./../cmsimde/static/syntaxhighlighter/shBrushPhp.js"></script>
<script type="text/javascript" src="./../cmsimde/static/syntaxhighlighter/shBrushLua.js"></script>
<script type="text/javascript" src="./../cmsimde/static/syntaxhighlighter/shBrushCpp.js"></script>
<script type="text/javascript" src="./../cmsimde/static/syntaxhighlighter/shBrushCss.js"></script>
<script type="text/javascript" src="./../cmsimde/static/syntaxhighlighter/shBrushCSharp.js"></script>
<script type="text/javascript" src="./../cmsimde/static/syntaxhighlighter/shBrushDart.js"></script>
<link type="text/css" rel="stylesheet" href="./../cmsimde/static/syntaxhighlighter/css/shCoreDefault.css"/>
<script type="text/javascript">SyntaxHighlighter.all();</script>
<!-- 暫時不用
<script src="./../cmsimde/static/fengari-web.js"></script>
<script type="text/javascript" src="./../cmsimde/static/Cango-13v08-min.js"></script>
<script type="text/javascript" src="./../cmsimde/static/CangoAxes-4v01-min.js"></script>
<script type="text/javascript" src="./../cmsimde/static/gearUtils-05.js"></script>
-->
<!-- for Brython 暫時不用
<script src="https://scrum-3.github.io/web/brython/brython.js"></script>
<script src="https://scrum-3.github.io/web/brython/brython_stdlib.js"></script>
-->
<style>
img.add_border {
    border: 3px solid blue;
}
</style>

</head>
<body>
<div class='container'><nav>
        
    <div class="site-wrap">

    <div class="site-mobile-menu">
      <div class="site-mobile-menu-header">
        <div class="site-mobile-menu-close mt-3">
          <span class="icon-close2 js-menu-toggle"></span>
        </div>
      </div>
      <div class="site-mobile-menu-body"></div>
    </div>
    
            <header class="site-navbar py-4 bg-white" role="banner">
              <div class="container-fluid">
                <div class="row align-items-center">
                <h1>WCMJ2021 五專網際內容管理</h1>
                <div class="pl-4">
                    <form>
                    <input type="text" placeholder="Search" name="q" id="tipue_search_input" pattern=".{2,}" title="At least 2 characters" required>
                    </form>
                </div>
                  <!-- <div class="col-11 col-xl-2">
                    <h1 class="mb-0 site-logo"><a href="index.html" class="text-black h2 mb-0">WCMJ2021 五專網際內容管理</a></h1> 
                  </div>
                  -->
                  <div class="col-12 col-md-10 d-none d-xl-block">
                    <nav class="site-navigation position-relative text-right" role="navigation">
    <ul class='site-menu js-clone-nav mr-auto d-none d-lg-block'>
                        <li class="active has-children"><a href="index.html">Home</a>
                        <ul class="dropdown">
                            <li><a href="sitemap.html">Site Map</a></li>
                            <li><a href="./../reveal/index.html">reveal</a></li>
                            <li><a href="./../blog/index.html">blog</a></li>
                        </ul>
                      </li>
                     <li class='has-children'><a href='About.html'>About</a><ul class='dropdown'><li><a href='WCM.html'>WCM</a><li><a href='三道牆理論.html'>三道牆理論</a><li><a href='個人電腦.html'>個人電腦</a><li class='has-children'><a href='Network.html'>Network</a><ul class='dropdown'><li><a href='Switch.html'>Switch</a></li></li></ul></ul><li class='has-children'><a href='Topics.html'>Topics</a><ul class='dropdown'><li class='has-children'><a href='Topic 1.html'>Topic 1</a><ul class='dropdown'><li><a href='主機板.html'>主機板</a></li></ul><li><a href='W2-W3.html'>W2-W3</a><li class='has-children'><a href='W4.html'>W4</a><ul class='dropdown'><li><a href='Python.html'>Python</a></li></ul><li><a href='W5.html'>W5</a><li class='has-children'><a href='W7.html'>W7</a><ul class='dropdown'><li><a href='Call for Code.html'>Call for Code</a></li></ul><li class='has-children'><a href='W8.html'>W8</a><ul class='dropdown'><li><a href='Hybrid System.html'>Hybrid System</a></li></ul><li><a href='W9.html'>W9</a><li class='has-children'><a href='W10.html'>W10</a><ul class='dropdown'><li><a href='Topic2.html'>Topic2</a></li></li></ul></ul><li><a href='分組專題.html'>分組專題</a><li><a href='IYEP.html'>IYEP</a><li class='has-children'><a href='Web Site.html'>Web Site</a><ul class='dropdown'><li class='has-children'><a href='Google.html'>Google</a><ul class='dropdown'><li><a href='Oauth2.html'>Oauth2</a><li><a href='Calendar API.html'>Calendar API</a><li><a href='Drive API.html'>Drive API</a></li>
                      </ul>
                </nav>
              </div>
              <div class="d-inline-block d-xl-none ml-md-0 mr-auto py-3" style="position: relative; top: 3px;"><a href="#" class="site-menu-toggle js-menu-toggle text-black"><span class="icon-menu h3"></span></a></div>
              </div>

            </div>
          </div>
          
        </header>
    <div id="tipue_search_content">W4 << <a href='W4.html'>Previous</a> <a href='W5.html'>Next</a> >> W5<br /><h1>Python</h1>
<h4>Python 語法</h4>
<p>由於 Github Pages 不允許伺服 __init__.py 檔案, 因此下列範例中需要導入 ggame 的部分, 將無法在 Github Pages 網站中執行.</p>
<p>Python 3 官方教材: <a href="https://docs.python.org/3/index.html">https://docs.python.org/3/index.html</a></p>
<p>Python tutorial: <a href="https://docs.python.org/3/tutorial/index.html">https://docs.python.org/3/tutorial/index.html</a> (英文)</p>
<p>Python 教學: <a href="https://python-doc-tw.github.io/tutorial/index.html">https://python-doc-tw.github.io/tutorial/index.html</a></p>
<p>網頁上的 Python - Brython: <a href="https://www.brython.info/static_doc/en/intro.html">https://www.brython.info/static_doc/en/intro.html</a> (解譯式)</p>
<p>網頁上的 Python GUI- Flexx: <a href="https://flexx.readthedocs.io/en/stable/">https://flexx.readthedocs.io/en/stable/</a> (轉譯式)</p>
<p>開放電子書:</p>
<p style="padding-left: 30px;"><a href="https://www.liaoxuefeng.com/wiki/1016959663602400">Python 教程</a> (中文)</p>
<p style="padding-left: 30px;"><a href="http://www.pythondoc.com/pythontutorial3/index.html">Python 入門指南</a> (中文)</p>
<p style="padding-left: 30px;"><a href="./../downloads/how-to-code-in-python.pdf">how-to-code-in-python.pdf</a> (英文)</p>
<p style="padding-left: 30px;"><a href="https://www.py4e.com/book.php">https://www.py4e.com/book.php</a> (英文與小部分完成中文翻譯)</p>
<p>
<script src="./../cmsimde/static/brython.js"></script>
<script src="./../cmsimde/static/brython_stdlib.js"></script>
<!-- for ggame -->
<script src="./../cmsimde/static/jquery-3.3.1.min.js"></script>
<script src="./../cmsimde/static/jquery-ui.1.12.1.min.js"></script>
<script src="./../cmsimde/static/pixi-3.0.5.min.js"></script>
<script src="./../cmsimde/static/buzz-1.2.1.js"></script>
<script src="./../cmsimde/static/bs.js"></script>
<!-- Cango 程式庫 -->
<script src="./../cmsimde/static/Cango-13v08-min.js"></script>
<script src="./../cmsimde/static/CangoAxes-4v01-min.js"></script>
<script src="./../cmsimde/static/gearUtils-05.js"></script>
<!-- for Konva 程式庫 -->
<script src="./../cmsimde/static/konva.min.js"></script>
<script>
window.onload=function(){
brython({debug:1, pythonpath:['./../cmsimde/static/']});
}
</script>
</p>
<p><!-- 導入 FileSaver 與 filereader --></p>
<p>
<script src="./../cmsimde/static/ace/FileSaver.min.js" type="text/javascript"></script>
<script src="./../cmsimde/static/ace/filereader.js" type="text/javascript"></script>
</p>
<p><!-- 導入 ace --></p>
<p>
<script src="./../cmsimde/static/ace/ace.js" type="text/javascript"></script>
<script src="./../cmsimde/static/ace/ext-language_tools.js" type="text/javascript"></script>
<script src="./../cmsimde/static/ace/mode-python3.js" type="text/javascript"></script>
<script src="./../cmsimde/static/ace/snippets/python.js" type="text/javascript"></script>
</p>
<p><!-- 請注意, 這裡使用 Javascript 將 localStorage["py_src"] 中存在近端瀏覽器的程式碼, 由使用者決定存檔名稱--></p>
<p>
<script type="text/javascript">
function doSave(storage_id, filename){
    var blob = new Blob([localStorage[storage_id]], {type: "text/plain;charset=utf-8"});
    filename = document.getElementById(filename).value
    saveAs(blob, filename+".py");
}
</script>
</p>
<h4>開始練習 print() 用法, 並著手建立函式</h4>
<p><!-- 印出版次與關鍵字程式 --></p>
<p>
<script type="text/python3">
from browser import document as doc
from browser import html
import ace
# 清除畫布
def clear_bd(ev):
    bd = doc["brython_div"]
    bd.clear()
# Brython 3.3.4 內建的 container 名稱為  'container' 且 turtle 輸出為 svg 必須使用 div 訂定 id
Ace = ace.Editor(editor_id="kw_editor", console_id="kw_console", container_id="kw__container", storage_id="kw_py_src" )
Ace.editor.setValue("""# 導入 sys 模組
import sys
# 導入 keyword 模組
import keyword
def helloWorld():
    print("Hello World!")
helloWorld()
# 利用 sys 模組中的 version_info 印出 Python 版次
print("Python version: ", sys.version_info)
# 利用 keyword 模組中的 kwlist 印出關鍵字
print("Python keywords: ", keyword.kwlist)
""")
Ace.editor.scrollToRow(0)
Ace.editor.gotoLine(0)
# 執行程式, 顯示輸出結果與清除輸出結果及對應按鈕綁定
doc['kw_run'].bind('click', Ace.run)
doc['kw_show_console'].bind('click', Ace.show_console)
doc['kw_clear_console'].bind('click', Ace.clear_console)
doc['clear_bd'].bind('click', clear_bd)
</script>
</p>
<p><!-- 用來顯示程式碼的 editor 區域 --></p>
<div id="kw_editor" style="width: 600px; height: 300px;"></div>
<p><!-- 以下的表單與按鈕與前面的 Javascript doSave 函式以及 FileSaver.min.js 互相配合 --></p>
<form><label>Filename: <input id="kw_filename" placeholder="input file name" type="text"/>.py</label> <input onclick="doSave('kw_py_src', 'kw_filename');" type="submit" value="Save"/></form>
<p><button id="kw_run">Run</button> <button id="kw_show_console">Output</button> <button id="kw_clear_console">清除輸出區</button><button id="clear_bd">清除繪圖區</button><button onclick="window.location.reload()">Reload</button></p>
<div style="width: 100%; height: 100%;"><textarea autocomplete="off" id="kw_console"></textarea></div>
<div id="brython_div"></div>
<div class="col-md-0" height="1" id="graphics-column" width="1"></div>
<p><!-- ****************************** keyword start -->
<script type="text/python3">
from browser import document as doc
# 導入位於 static 目錄下的 beditor.py 
import beditor
# 利用 beditor.py 中的 editor 類別建立案例, 對應到 kw1
kw1 = beditor.editor("""# 導入 sys 模組
import sys
# 導入 keyword 模組
import keyword
# 利用 sys 模組中的 version_info 印出 Python 版次
print("Python version: ", sys.version_info)
# 利用 keyword 模組中的 kwlist 印出關鍵字
print("Python keywords: ", keyword.kwlist)
""", "kw_editor", "kw_console", "kw__container", "kw_py_src")
# id 為 "keyword" 的按鈕點按時, 執行 kw1 物件中的 prog 方法
doc["keyword"].bind('click', kw1.prog)
</script>
</p>
<p><!-- ****************************** keyword end --></p>
<p><!-- ***************************** slide ex1 start --></p>
<p>
<script type="text/python3">
from browser import document as doc
import beditor
Ex1 = beditor.editor("""# 導入 Ex1 原始碼
a = 0
def my_print(n, input_str):
    print("以下將重覆列印 '", input_str + "' " + str(n) + "次")
    for i in range(n):
        print(i, input_str)
my_print(5, "Hello World!")
the_str = "開始學習 Python"
num = input("請輸入要列印的次數!")
my_print(int(num), the_str)
a = a + 1
print("(" + str(a) + ")", "_" * 25)
def myfun():
    yield 1
    yield 2
    yield 3
for i in myfun():
    print(i)
x = iter(myfun())
y = list(myfun())
a = a + 1
print("(" + str(a) + ")", "_" * 25)
print(x.__next__())
print(x.__next__())
print(x.__next__())
print(y)
""", "kw_editor", "kw_console", "kw__container", "kw_py_src")
# id 為 "ex1" 的按鈕點按時, 執行 Ex1 物件中的 prog 方法
doc["ex1"].bind('click', Ex1.prog)
</script>
</p>
<p><!-- ***************************** slide ex1 end --></p>
<p><!-- ***************************** slide ex2 start --></p>
<p>
<script type="text/python3">
from browser import document as doc
import beditor
Ex2 = beditor.editor("""# Python 的內建資料型別
import math
def f():
    print("This is a user-defined function")
    return 42
print("Some basic types in Python:")
print(type(2))           # int
print(type(2.2))         # float
print(type("2.2"))       # str  (string)
print(type(2 < 2.2))     # bool (boolean)
print(type(math))        # module
print(type(math.tan))    # builtin_function_or_method ("function" in Brython)
print(type(f))           # function (user-defined function)
print(type(type(42)))    # type
print("#####################################################")
print("And some other types we will see later in the course...")
print(type(Exception())) # Exception
print(type(range(5)))    # range
print(type([1,2,3]))     # list
print(type((1,2,3)))     # tuple
print(type({1,2}))       # set
print(type({1:42}))      # dict (dictionary or map)
print(type(2+3j))        # complex  (complex number) (we may not see this type)
""", "kw_editor", "kw_console", "kw__container", "kw_py_src")
# id 為 "ex2" 的按鈕點按時, 執行 Ex2 物件中的 prog 方法
doc["ex2"].bind('click', Ex2.prog)
</script>
</p>
<p><!-- ***************************** slide ex2 end --></p>
<p><!-- ***************************** slide ex3 start --></p>
<p>
<script type="text/python3">
from browser import document as doc
import beditor
Ex3 = beditor.editor("""# Python 的內建常數與函式
# 內建常數
print("Some builtin constants:")
print(True)
print(False)
print(None)
print("And some more constants in the math module:")
import math
print(math.pi)
print(math.e)
# 內建函式
print("Type conversion functions:")
print(bool(0))   # convert to boolean (True or False)
print(float(42)) # convert to a floating point number
print(int(2.8))  # convert to an integer (int)
print("And some basic math functions:")
print(abs(-5))   # absolute value
print(max(2,3))  # return the max value
print(min(2,3))  # return the min value
print(pow(2,3))  # raise to the given power (pow(x,y) == x**y)
print(round(2.354, 1)) # round with the given number of digits
# other examples
print(3 * 2)
print(3 * "abc")
print(3 + 2)
print("abc" + "def")
print(3 + "def")
# Type Affect Semantics
print(3 * 2)
print(3 * "abc")
print(3 + 2)
print("abc" + "def")
print(3 + "def")
# Integer Division
print("The / operator does 'normal' float division:")
print(" 5/3  =", ( 5/3))
print()
print("The // operator does integer division:")
print(" 5//3 =", ( 5//3))
print(" 2//3 =", ( 2//3))
print("-1//3 =", (-1//3))
print("-4//3 =", (-4//3))
# Modulus or Remainder Operator (%)
print(" 6%3 =", ( 6%3))
print(" 5%3 =", ( 5%3))
print(" 2%3 =", ( 2%3))
print(" 0%3 =", ( 0%3))
print("-4%3 =", (-4%3))
print(" 3%0 =", ( 3%0))
# Verify that (a%b) is equivalent to (a-(a//b)*b)
def mod(a, b):
  return a - (a//b)*b
print(41%14, mod(41,14))
print(14%41, mod(14,41))
print(-32%9, mod(-32,9))
print(32%-9, mod(32,-9))
# Operator Order (Precedence and Associativity)
print("Precedence:")
print(2+3*4)  # prints 14, not 20
print(5+4%3)  # prints  6, not 0 (% has same precedence as *, /, and //)
print(2**3*4) # prints 32, not 4096 (** has higher precedence than *, /, //, and %)
print()
print("Associativity:")
print(5-4-3)   # prints -2, not 4 (- associates left-to-right)
print(4**3**2) # prints 262144, not 4096 (** associates right-to-left)
# Approximate Values of Floating-Point Numbers
print(0.1 + 0.1 == 0.2)        # True, but...
print(0.1 + 0.1 + 0.1 == 0.3)  # False!
print(0.1 + 0.1 + 0.1)         # prints 0.30000000000000004 (uh oh)
print((0.1 + 0.1 + 0.1) - 0.3) # prints 5.55111512313e-17 (tiny, but non-zero!)
# Equality Testing with math.isclose
print("The problem....")
d1 = 0.1 + 0.1 + 0.1
d2 = 0.3
print(d1 == d2)                # False (never use == with floats!)
print()
print("The solution...")
import math
print(math.isclose(d1, d2))  # True!
# math.isclose checks if the two numbers are ALMOST equal, within a small error
# Short-Circuit Evaluation
def yes():
    return True
def no():
    return False
def crash():
    return 1/0 # crashes!
print(no() and crash()) # Works!
print(crash() and no()) # Crashes!
print (yes() and crash()) # Never runs (due to crash), but would also crash (without short-circuiting)
# Or operator
def yes():
    return True
def no():
    return False
def crash():
    return 1/0 # crashes!
print(yes() or crash()) # Works!
print(crash() or yes()) # Crashes!
print(no() or crash())  # Never runs (due to crash), but would also crash (without short-circuiting)
# more examples
def isPositive(n):
    result = (n > 0)
    print("isPositive(",n,") =", result)
    return result
def isEven(n):
    result = (n % 2 == 0)
    print("isEven(",n,") =", result)
    return result
print("Test 1: isEven(-4) and isPositive(-4))")
print(isEven(-4) and isPositive(-4)) # Calls both functions
print("----------")
print("Test 2: isEven(-3) and isPositive(-3)")
print(isEven(-3) and isPositive(-3)) # Calls only one function!
# type vs isinstance
# Both type and isinstance can be used to type-check
# In general, (isinstance(x, T)) will be more robust than (type(x) == T)
print(type("abc") == str)
print(isinstance("abc", str))
# We'll see better reasons for this when we cover OOP + inheritance later
# in the course.  For now, here is one reason:  say you wanted to check
# if a value is any kind of number (int, float, complex, etc). 
# You could do:
def isNumber(x):
    return ((type(x) == int) or
            (type(x) == float)) # are we sure this is ALL kinds of numbers?
print(isNumber(1), isNumber(1.1), isNumber(1+2j), isNumber("wow"))
# But this is cleaner, and works for all kinds of numbers, including
# complex numbers for example:
import numbers
def isNumber(x):
    return isinstance(x, numbers.Number) # works for any kind of number
print(isNumber(1), isNumber(1.1), isNumber(1+2j), isNumber("wow"))
""", "kw_editor", "kw_console", "kw__container", "kw_py_src")
# id 為 "ex3" 的按鈕點按時, 執行 Ex3 物件中的 prog 方法
doc["ex3"].bind('click', Ex3.prog)
</script>
</p>
<p><!-- ***************************** slide ex3 end --></p>
<p><!-- ***************************** slide ex4 start --></p>
<p>
<script type="text/python3">
from browser import document as doc
import beditor
Ex4 = beditor.editor("""# Python 函式
# Vocabulary
x = 5
def f(y, z):
    result = x + y + z
    return result
print(f(1, 2)) # 8
print(f(3, 4)) # 12
# Vocabulary:
#   variables: global vs. local
#   statements vs. expressions
#   function definitions vs. function calls
#   parameters vs. arguments
# Return Statements
# Basic example
def isPositive(x):
    return (x > 0)
print(isPositive(5))  # True
print(isPositive(-5)) # False
print(isPositive(0))  # False
# Return ends the function immediately
def isPositive(x):
    print("Hello!")   # runs
    return (x > 0)
    print("Goodbye!") # does not run ("dead code")
print(isPositive(5))  # prints Hello, then True
# No return statement --> return None
def f(x):
    x + 42
print(f(5)) # None
def f2(x):
    result = x + 42
print(f2(5)) # None
# Print versus Return
# This is a common early mistake (confusing print and return):
def cubed(x):
    print(x**3) # Here is the error!
cubed(2)          # seems to work!
print(cubed(3))   # sort of works (but prints None, which is weird)
print(2*cubed(4)) # Error!
# Once again (correctly)
def cubed2(x):
    return (x**3) # That's better!
cubed2(2)          # seems to be ignored (why?)
print(cubed2(3))   # works!
print(2*cubed2(4)) # works!
# Different Parameter and Return Types
def hypotenuse(a, b):
    return ((a**2) + (b**2))**0.5
print(hypotenuse(3, 4)) # 5.0 (not 5)
print("---------------------")
def xor(b1, b2):
    return ((b1 and (not b2)) or (b2 and (not b1)))  # same as (b1 != b2)
print(xor(True,  True))  # False
print(xor(True,  False)) # True
print(xor(False, True))  # True
print(xor(False, False)) # False
print("---------------------")
def isPositive(n):
    return (n > 0)
print(isPositive(10))     # True
print(isPositive(-1.234)) # False
# Function Composition
def f(w):
    return 10*w
def g(x, y):
    return f(3*x) + y
def h(z):
    return f(g(z, f(z+1)))
print(h(1)) # hint: try the "visualize" feature
# Helper Functions 
def onesDigit(n):
    return n%10
def largerOnesDigit(x, y):
    return max(onesDigit(x), onesDigit(y))
print(largerOnesDigit(134, 672)) # 4
print(largerOnesDigit(132, 674)) # Still 4
# Test Functions
# A broken test function
def onesDigit(n):
    return n%10
def testOnesDigit():
    print("Testing onesDigit()...", end="")
    assert(onesDigit(5) == 5)
    assert(onesDigit(123) == 3)
    assert(onesDigit(100) == 0)
    assert(onesDigit(999) == 9)
    print("Passed!")
testOnesDigit() # Passed!  Why is this bad?
# A better version
def onesDigit2(n):
    return n%10
def testOnesDigit2():
    print("Testing onesDigit()...", end="")
    assert(onesDigit2(5) == 5)
    assert(onesDigit2(123) == 3)
    assert(onesDigit2(100) == 0)
    assert(onesDigit2(999) == 9)
    assert(onesDigit2(-123) == 3) # Added this test
    print("Passed!")
testOnesDigit2() # Crashed!  So the test function worked!
# Local Variable Scope
def f(x):
    print("In f, x =", x)
    x += 5
    return x
def g(x):
    return f(x*2) + f(x*3)
print(g(2))
# Another example
def f(x):
    print("In f, x =", x)
    x += 7
    return round(x / 3)
def g(x):
    x *= 10
    return 2 * f(x)
def h(x):
    x += 3
    return f(x+4) + g(x)
print(h(f(1)))
# Global Variable Scope
# In general, you should avoid using global variables.
# You will even lose style points if you use them!
# Still, you need to understand how they work, since others
# will use them, and there may also be some very few occasions
# where you should use them, too!
g = 100
def f(x):
    return x + g
print(f(5)) # 105
print(f(6)) # 106
print(g)    # 100
# Another exampl
g = 100
def f(x):
    # If we modify a global variable, we must declare it as global.
    # Otherwise, Python will assume it is a local variable.
    global g
    g += 1
    return x + g
print(f(5)) # 106
print(f(6)) # 108
print(g)    # 102
# Default arguments
# Sometimes, a function has a parameter that has a natural default
# We can specify that default value in the function definition,
# then choose whether or not to include it in the function call.
def f(x, y=10):
    return x + y
print(f(5))   # 15
print(f(5,1)) # 6
""", "kw_editor", "kw_console", "kw__container", "kw_py_src")
# id 為 "ex4" 的按鈕點按時, 執行 Ex4 物件中的 prog 方法
doc["ex4"].bind('click', Ex4.prog)
</script>
</p>
<p><!-- ***************************** slide ex4 end --></p>
<!-- line drawing start -->
<p>
<script type="text/python3">
from browser import document as doc
import beditor
Draw = beditor.editor("""# Line drawing
# 導入 doc
from browser import document as doc
from browser import html
import math
canvas = html.CANVAS(width = 300, height = 200)
canvas.id = "line_drawing"
brython_div = doc["brython_div"]
brython_div <= canvas
# 準備繪圖畫布
canvas = doc["line_drawing"]
ctx = canvas.getContext("2d")
# 進行座標轉換, x 軸不變, y 軸反向且移動 canvas.height 單位光點
# ctx.setTransform(1, 0, 0, -1, 0, canvas.height)
# 以下採用 canvas 原始座標繪圖
# 設定填圖顏色
ctx.fillStyle = "rgb(200,0,0)"
# 設定畫筆顏色
ctx.strokeStyle = "rgb(0,0,200)"
# 乘上 deg 可轉為徑度單位
deg = math.pi / 180
# 建立多邊形定點位置畫線函式
def star(radius, xc, yc, n):
    #radius = 100
    #xc = 200
    #yc = 200
    xi = xc + radius*math.cos((360/n)*deg+90*deg)
    yi = yc - radius*math.sin((360/n)*deg+90*deg)
    ctx.beginPath()
    ctx.moveTo(xi,yi)
    for i in range(2, n+1):
        x = xc + radius*math.cos((360/n)*deg*i+90*deg)
        y = yc - radius*math.sin((360/n)*deg*i+90*deg)
        ctx.lineTo(x,y)
# 以下利用多邊形畫線函式呼叫執行畫框線或填入顏色
# 畫五邊形框線
star(50, 50, 50, 5)
ctx.closePath()
ctx.stroke()
    
# 填三角形色塊
star(50, 150, 50, 3)
ctx.closePath()
ctx.fill()
    
# 改變畫線顏色後, 畫七邊形框線
ctx.strokeStyle = "rgb(0,200,20)"
star(50, 250, 50, 7)
ctx.closePath()
ctx.stroke()
""", "kw_editor", "kw_console", "kw__container", "kw_py_src")
# id 為 "draw" 的按鈕點按時, 執行 Draw 物件中的 prog 方法
doc["draw"].bind('click', Draw.prog)
</script>
</p>
<!-- line drawing ends -->
<p></p>
<!-- flag ex start -->
<p>
<script type="text/python3">
from browser import document as doc
import beditor
Flag = beditor.editor("""# 畫中華民國國旗
# 導入 doc
from browser import document as doc
from browser import html
import math
canvas = html.CANVAS(width = 300, height = 200)
canvas.style = {"width": "100%"}
canvas.id = "taiwan_flag"
brython_div = doc["brython_div"]
brython_div <= canvas
# 準備繪圖畫布
canvas = doc["taiwan_flag"]
ctx = canvas.getContext("2d")
# 進行座標轉換, x 軸不變, y 軸反向且移動 canvas.height 單位光點
# ctx.setTransform(1, 0, 0, -1, 0, canvas.height)
# 以下採用 canvas 原始座標繪圖
flag_w = canvas.width
flag_h = canvas.height
circle_x = flag_w/4
circle_y = flag_h/4
# 先畫滿地紅
ctx.fillStyle='rgb(255, 0, 0)'
ctx.fillRect(0,0,flag_w,flag_h)
# 再畫青天
ctx.fillStyle='rgb(0, 0, 150)'
ctx.fillRect(0,0,flag_w/2,flag_h/2)
# 畫十二道光芒白日
ctx.beginPath()
star_radius = flag_w/8
angle = 0
for i in range(24):
    angle += 5*math.pi*2/12
    toX = circle_x + math.cos(angle)*star_radius
    toY = circle_y + math.sin(angle)*star_radius
    # 只有 i 為 0 時移動到 toX, toY, 其餘都進行 lineTo
    if (i):
        ctx.lineTo(toX, toY)
    else:
        ctx.moveTo(toX, toY)
ctx.closePath()
# 將填色設為白色
ctx.fillStyle = '#fff'
ctx.fill()
# 白日:藍圈
ctx.beginPath()
ctx.arc(circle_x, circle_y, flag_w*17/240, 0, math.pi*2, True)
ctx.closePath()
# 填色設為藍色
ctx.fillStyle = 'rgb(0, 0, 149)'
ctx.fill()
# 白日:白心
ctx.beginPath()
ctx.arc(circle_x, circle_y, flag_w/16, 0, math.pi*2, True)
ctx.closePath()
# 填色設為白色
ctx.fillStyle = '#fff'
ctx.fill()
""", "kw_editor", "kw_console", "kw__container", "kw_py_src")
# id 為 "flag" 的按鈕點按時, 執行 Flag 物件中的 prog 方法
doc["flag"].bind('click', Flag.prog)
</script>
</p>
<!-- flag ex ends -->
<p></p>
<!-- bunny start -->
<p>
<script type="text/python3">
from browser import document as doc
import beditor
Bunny = beditor.editor("""# Ggame
from ggame import App, ImageAsset, Sprite, MouseEvent
from random import random, randint
from browser import document as doc
from browser import html
import math
# 引入既有的id="graphics-column" 標註
graphics_column = doc["graphics-column"]
# 建立內定名稱為 "ggame-canvas" 的 canvas 標註
canvas = html.CANVAS(width = 600, height = 400)
canvas.id = "ggame-canvas"
# 將 canvas 插入 gc 標註中
graphics_column <= canvas
class Bunny(Sprite):
    
    asset = ImageAsset("/images/bunny.png")
    
    def __init__(self, position):
        super().__init__(Bunny.asset, position)
        # register mouse events
        App.listenMouseEvent(MouseEvent.mousedown, self.mousedown)
        App.listenMouseEvent(MouseEvent.mouseup, self.mouseup)
        App.listenMouseEvent(MouseEvent.mousemove, self.mousemove)
        self.dragging = True
        self.deltax = 0
        self.deltay = 0
    
    def step(self):
        # Every now and then a bunny hops...
        if random() < 0.01:
            self.x += randint(-20,20)
            self.y += randint(-20,20)
        
        
    def mousedown(self, event):
        # capture any mouse down within 50 pixels
        self.deltax = event.x - (self.x + self.width//2) 
        self.deltay = event.y - (self.y + self.height//2)
        if abs(self.deltax) < 50 and abs(self.deltay) < 50:
            self.dragging = True
            # only drag one bunny at a time - consume the event
            event.consumed = True
            
    def mousemove(self, event):
        if self.dragging:
            self.x = event.x - self.deltax - self.width//2
            self.y = event.y - self.deltay - self.height//2
            event.consumed = True
            
    def mouseup(self, event):
        if self.dragging:
            self.dragging = False
            event.consumed = True
            
        
class DemoApp(App):
    
    def __init__(self):
        super().__init__()
        for i in range(5):
            Bunny((randint(50, 600), randint(50, 400)))
        
    def step(self):
        # Override step to perform action on each frame update
        for bunny in self.spritelist:
            bunny.step()
# Create the app
app = DemoApp()  
# Run the app
app.run()
""", "kw_editor", "kw_console", "kw__container", "kw_py_src")
# id 為 "bunny" 的按鈕點按時, 執行 Bunny 物件中的 prog 方法
doc["bunny"].bind('click', Bunny.prog)
</script>
</p>
<!-- bunny ends -->
<p></p>
<!-- clear canvas start -->
<p>
<script type="text/python3">
from browser import document as doc
import beditor
Clear = beditor.editor("""# 清除畫布
from browser import document, html
brython_div = document["brython_div"] 
brython_div.clear()
""", "kw_editor", "kw_console", "kw__container", "kw_py_src")
# id 為 "clear" 的按鈕點按時, 執行 Clear 物件中的 prog 方法
doc["clear"].bind('click', Clear.prog)
</script>
</p>
<!-- clear canvas ends -->
<p></p>
<!-- cango spur gears start -->
<p>
<script type="text/python3">
from browser import document as doc
import beditor
Spur = beditor.editor("""# Cango Spur Gears
from browser import document as doc
from browser import html
import math
canvas = html.CANVAS(width = 600, height = 400)
canvas.id = "cango_gear"
brython_div = doc["brython_div"]
brython_div <= canvas
from browser import document as doc
from browser import window
import math
canvas = doc["cango_gear"]
# 此程式採用 Cango Javascript 程式庫繪圖, 因此無需 ctx
#ctx = canvas.getContext("2d")
cango = window.Cango.new
# 針對變數的轉換, shapeDefs 在 Cango 中資料型別為變數, 可以透過 window 轉換
shapedefs = window.shapeDefs
shape = window.Shape.new
path = window.Path.new
creategeartooth = window.createGearTooth.new
tweener = window.Tweener.new
# 經由 Cango 轉換成 Brython 的 cango, 指定將圖畫在 id="cango_gear" 的 canvas 上
cgo = cango("cango_gear")
######################################
# 畫正齒輪輪廓
#####################################
def cangoGear(n, m, pa):
    # n 為齒數
    #n = 17
    # pa 為壓力角
    #pa = 25
    # m 為模數, 根據畫布的寬度, 計算適合的模數大小
    # Module = mm of pitch diameter per tooth
    #m = 0.8*canvas.width/n
    # pr 為節圓半徑
    pr = n*m/2 # gear Pitch radius
    # generate gear
    data = creategeartooth(m, n, pa)
    # Brython 程式中的 print 會將資料印在 Browser 的 console 區
    #print(data)
    gearTooth = path(data, {
      "fillColor":"#ddd0dd",
      "border": True,
      "strokeColor": "#606060" })
    gearTooth.rotate(180/n) # rotate gear 1/2 tooth to mesh
    # 單齒的齒形資料經過旋轉後, 將資料複製到 gear 物件中
    gear = gearTooth.dup()
    # gear 為單一齒的輪廓資料
    #cgo.render(gearTooth)
    # 利用單齒輪廓旋轉, 產生整個正齒輪外形
    for i in range(1, n):
        # 將 gearTooth 中的資料複製到 newTooth
        newTooth = gearTooth.dup()
        # 配合迴圈, newTooth 的齒形資料進行旋轉, 然後利用 appendPath 方法, 將資料併入 gear
        newTooth.rotate(360*i/n)
        gear.appendPath(newTooth)
    # 建立軸孔
    # add axle hole, hr 為 hole radius
    hr = 0.6*pr # diameter of gear shaft
    shaft = path(shapedefs.circle(hr), {
      "fillColor":"#ddd0dd",
      "border": True,
      "strokeColor": "#606060" })
    gear.appendPath(shaft) # retain the 'moveTo' command for shaft sub path
    return gear
# 設定兩齒齒數
n1 = 17
n2 = 11
n3 = 13
reduced_ratio = 0.5
# 使用 80% 的畫布寬度
m = 0.8*canvas.width/((n1+n2+n3)*reduced_ratio)
# 設定共同的壓力角
pa = 25
# n 齒輪的節圓半徑
pr1 = n1*m/2
# n2 齒輪的節圓半徑
pr2 = n2*m/2
pr3 = n3*m/2
cx = canvas.width/2
cy = canvas.height/2
# 建立 gears
gear1 = cangoGear(n1, m, pa)
gear2 = cangoGear(n2, m, pa)
gear3 = cangoGear(n3, m, pa)
from browser.timer import set_interval
deg = math.pi/180
rotate_speed = 12*deg
def draw():
    cgo.clearCanvas()
    gear1.transform.translate(cx-(pr1+pr2)*reduced_ratio, cy)
    gear1.transform.scale(reduced_ratio)
    gear1.transform.rotate(0)
    gear1.rotate(rotate_speed)
    cgo.render(gear1)
    
    gear2.transform.translate(cx, cy)
    gear2.transform.scale(reduced_ratio)
    gear2.transform.rotate(180+(360/n2/2))
    gear2.rotate(-(rotate_speed)*n1/n2)
    cgo.render(gear2)
    
    gear3.transform.translate(cx+(pr2+pr3)*reduced_ratio, cy)
    gear3.transform.scale(reduced_ratio)
    gear3.transform.rotate(180+(360/n3/2)+(180+(360/n2/2))*n2/n3)
    gear3.rotate((rotate_speed*n1/n2)*(n2/n3))
    cgo.render(gear3)
set_interval(draw, 2)
""", "kw_editor", "kw_console", "kw__container", "kw_py_src")
# id 為 "spur" 的按鈕點按時, 執行 Spur 物件中的 prog 方法
doc["spur"].bind('click', Spur.prog)
</script>
</p>
<!-- cango spur gears ends -->
<p></p>
<!-- temp convert start -->
<p>
<script type="text/python3">
from browser import document as doc
import beditor
Temp = beditor.editor("""# Temperature Conversion
# Temperature Conversion
'''
C to F: Celsius to Fahrenheit Conversion Formula. To convert temperatures in degrees Celsius to Fahrenheit, multiply by 1.8 (or 9/5) and add 32.
To convert temperatures in degrees Fahrenheit to Celsius, subtract 32 and multiply by .5556 (or 5/9).
Fahrenheit = Celsius*9/5 + 32
Celsium = (Fahrenheit - 32)*5/9
'''
from browser import document, html
brython_div = document["brython_div"]
def c2f(c):
    f = round(c*9/5 + 32, 3)
    return "Celsiusc: "+ str(c) +         " degrees = Fahrenheit: " + str(f) + " degrees"
    
def f2c(f):
    c = round((f - 32)*5/9, 3)
    return "Fahrenheit: "+ str(f) +         " degrees = Celsiusc: " + str(c) + " degrees"
    
choice = input("c2f or f2c")
if choice == "c2f":
    '''
    c = float(input("input Celsius in degrees"))
    print(c2f(c))
    '''
    for deg in range(100):
        brython_div <= c2f(deg)
        brython_div <= html.BR()
else:
    '''
    f = float(input("input Fahrenheit in degrees"))
    print(f2c(f))
    '''
    for deg in range(100):
        brython_div <= f2c(deg)
        brython_div <= html.BR()
""", "kw_editor", "kw_console", "kw__container", "kw_py_src")
# id 為 "temp" 的按鈕點按時, 執行 Temp 物件中的 prog 方法
doc["temp"].bind('click', Temp.prog)
</script>
</p>
<!-- temp convert ends -->
<p></p>
<!-- forloop start -->
<p>
<script type="text/python3">
from browser import document as doc
import beditor
Forloop = beditor.editor("""# For loop
for i in range(5):
    print(i)
""", "kw_editor", "kw_console", "kw__container", "kw_py_src")
# id 為 "forloop" 的按鈕點按時, 執行 Forloop 物件中的 prog 方法
doc["forloop"].bind('click', Forloop.prog)
</script>
</p>
<!-- forloop ends -->
<p></p>
<!-- guess start -->
<p>
<script type="text/python3">
from browser import document as doc
import beditor
Guess = beditor.editor("""# 猜數字遊戲
from browser import document, html, alert
import random
# 跳出文字說明視窗
alert("開始玩猜數字遊戲")
# 利用 random 模組中的 randint 取 1~100 間的亂數
標準答案 = random.randint(1, 100)
# 利用 input 函式視窗, 取使用者所猜的數字, 轉為整數
你猜的數字 = int(input("請輸入您所猜 1~100 間的整數:"))
# 猜測次數起始值設為 1
猜測次數 = 1
# 進入重複迴圈, 直到猜對數字
while 標準答案 != 你猜的數字:
    # 根據使用者所猜的數字, 與答案比較後, 給出提示
    if 標準答案 < 你猜的數字:
        alert("猜第" + str(猜測次數) + "次, 太大了，再猜 :)加油")
    else:
        alert("猜第" + str(猜測次數) + "次, 太小了，再猜 :)加油")
    你猜的數字 = int(input("請輸入您所猜 1~100 間的整數:"))
    # 猜測次數累加
    猜測次數 += 1
# 跳出迴圈表示猜對, 給出最後文字說明視窗
alert("猜對了！答案為" + str(標準答案) + ", 總共猜了" + str(猜測次數) + "次")
""", "kw_editor", "kw_console", "kw__container", "kw_py_src")
# id 為 "guess" 的按鈕點按時, 執行 Guess 物件中的 prog 方法
doc["guess"].bind('click', Guess.prog)
</script>
</p>
<!-- guess ends -->
<p></p>
<!-- autoguess start -->
<p>
<script type="text/python3">
from browser import document as doc
import beditor
Autoguess = beditor.editor("""# 程式自動猜數字遊戲
from browser import document, html, alert
import random
 
id4 = document["brython_div"]
執行次數 = 100
總猜測次數 = 0
for i in range(執行次數):
    id4 <= "第" + str(i+1) + "次玩:" + html.BR()
    下限 = 1
    上限 = 100
    標準答案 = random.randint(下限, 上限)
    pc猜的數字 = random.randint(下限, 上限)
    #print(標準答案, pc猜的數字)
    #integer int()
    #string str()
    #float float()
    #你猜的數字 = int(input("請輸入您所猜的整數:"))
    猜測次數 = 1
    while 標準答案 != pc猜的數字:
        if 標準答案 < pc猜的數字:
            #print("太大了，再猜一次 :)加油")
            # 因此已經確定"pc猜的數字"不是答案, 因此 - 1
            id4 <= "電腦猜的數字:" + str(pc猜的數字) + " 太大了!" + html.BR()
            上限 = pc猜的數字 - 1
        else:
            #print("太小了，再猜一次 :)加油")
            # 因此已經確定"pc猜的數字"不是答案, 因此 + 1
            id4 <= "電腦猜的數字:" + str(pc猜的數字) + " 太小了!" + html.BR()
            下限 = pc猜的數字 + 1
        #pc猜的數字 = int(input("請輸入您所猜的整數:"))
        pc猜的數字 = random.randint(下限, 上限)
        猜測次數 += 1
    #print("猜對了！總共猜了", 猜測次數, "次")
    id4 <= "電腦猜對了, 答案為: " + str(標準答案) + ", 總共猜了 "+ str(猜測次數) + "次" + html.BR()
    總猜測次數 += 猜測次數
平均猜測次數 = int(總猜測次數/執行次數)
#print("平均次數", 平均猜測次數)
id4 <= "平均次數: " + str(平均猜測次數)
""", "kw_editor", "kw_console", "kw__container", "kw_py_src")
# id 為 "autoguess" 的按鈕點按時, 執行 Autoguess 物件中的 prog 方法
doc["autoguess"].bind('click', Autoguess.prog)
</script>
</p>
<!-- autoguess ends -->
<p></p>
<!-- lottery start -->
<p>
<script type="text/python3">
from browser import document as doc
import beditor
Lottery = beditor.editor("""# 大樂透電腦選號
# lottery
from browser import document, html, alert
import random
try:
    total = int(input("請問要出幾張大樂透彩卷號碼?"))
except:
    alert("請輸入要選擇大樂透電腦選號數量的'整數'")
    total = int(input("請問要出幾張大樂透彩卷號碼?"))
# 準備將電腦選出的號碼, 輸出到內定 id="brython_div" 的標註區域
output_div = document["brython_div"]
output_div <= "以下將出 " + str(total) + " 張電腦選號彩卷:" + html.BR()
for i in range(1, total + 1):
    # 利用 list(range()) 產生 1 到 49 的 population list
    # 然後再透過 random.sample(population, k) 
    # 從 population, 產生 k 個不同的數字
    numbers = random.sample(list(range(1, 49)), 6)
    output_div <= str(i) + ". 電腦選號為: " + str(numbers) + html.BR()
""", "kw_editor", "kw_console", "kw__container", "kw_py_src")
# id 為 "lottery" 的按鈕點按時, 執行 Lottery 物件中的 prog 方法
doc["lottery"].bind('click', Lottery.prog)
</script>
</p>
<!-- lottery ends -->
<p></p>
<!-- 台灣威力彩 start -->
<p>
<script type="text/python3">
from browser import document as doc
import beditor
Weleadlottery = beditor.editor("""# 威力彩電腦選號
# weleadlottery
from browser import document, html, alert
import random
try:
    total = int(input("請問要出幾張威力彩卷號碼?"))
except:
    alert("請輸入要選擇威力彩電腦選號數量的'整數'")
    total = int(input("請問要出幾張威力彩卷號碼?"))
# 準備將電腦選出的號碼, 輸出到內定 id="brython_div" 的標註區域
output_div = document["brython_div"]
output_div <= "以下將出 " + str(total) + " 張威力彩電腦選號彩卷:" + html.BR()
for i in range(1, total + 1):
    # 利用 list(range()) 產生第一區 1 到 38 , 第二區 1 到 8 的 population list
    # 然後再透過 random.sample(population, k) 
    # 從 population, 產生 k 個不同的數字
    section1_numbers = random.sample(list(range(1, 38)), 6)
    section2_number = random.sample(list(range(1, 8)), 1)
    output_div <= str(i) + ". 電腦選號第一區為: " + str(section1_numbers) + html.BR()
    output_div <= ". 電腦選號第二區為: " + str(section2_number) + html.BR()
""", "kw_editor", "kw_console", "kw__container", "kw_py_src")
# id 為 "lottery" 的按鈕點按時, 執行 Lottery 物件中的 prog 方法
doc["weleadlottery"].bind('click', Weleadlottery.prog)
</script>
</p>
<!-- 台灣威力彩 ends -->
<p></p>
<!-- bezier starts -->
<p>
<script type="text/python3">
from browser import document as doc
import beditor
Bezier = beditor.editor("""# Cango Bezier 繪圖
from browser import window, html
from browser import document as doc
canvas = html.CANVAS(width = 600, height = 400)
canvas.id = "canvas"
brython_div = doc["brython_div"]
brython_div <= canvas
# Javascript 物件
cango = window.Cango.new
path = window.Path.new
shape = window.Shape.new
group = window.Group.new
# Javascript 變數
shapedefs = window.shapeDefs
g1 = cango("canvas")
g1.clearCanvas()
g1.gridboxPadding(10, 10, 5, 7)
g1.fillGridbox("lightgreen")
g1.setWorldCoordsRHC(-100, -100, 400)
x1 = 40
y1 = 20
cx1 = 90
cy1 = 120
x2 = 120
y2 = 100
cx2 = 130
cy2 = 20
cx3 = 150
cy3 = 120
x3 = 180
y3 = 60
def dragC1(mousePos):
    global cx1, cy1
    cx1 = mousePos.x
    cy1 = mousePos.y
    drawCurve()
def dragC2(mousePos):
    global cx2, cy2
    cx2 = mousePos.x
    cy2 = mousePos.y
    drawCurve()
def dragC3(mousePos):
    global cx3, cy3
    cx3 = mousePos.x
    cy3 = mousePos.y
    drawCurve()
def drawCurve():
    qbez = path(['M', x1, y1, 'Q', cx1, cy1, x2, y2], {
      'strokeColor':'blue'})
    cbez = path(['M', x2, y2, 'C', cx2, cy2, cx3, cy3, x3, y3], {
      'strokeColor':'green'})
    L1 = path(['M', x1, y1, 'L', cx1, cy1, x2, y2], {
      'strokeColor':"rgba(0, 0, 0, 0.2)",
      'dashed':[4]})
    L2 = path(['M', x2, y2, 'L', cx2, cy2], {
      'strokeColor':"rgba(0, 0, 0, 0.2)",
      'dashed':[4]})
    L3 = path(['M', x3, y3, 'L', cx3, cy3], {
      'strokeColor':"rgba(0, 0, 0, 0.2)",
      'dashed':[4]})
    c1.transform.translate(cx1, cy1)
    c2.transform.translate(cx2, cy2)
    c3.transform.translate(cx3, cy3)
    grp = group(qbez, cbez, L1, L2, L3, c1, c2, c3)
    g1.render(grp, True)
g1.clearCanvas("lightyellow")
g1.deleteAllLayers()
g1.setWorldCoordsRHC(0, 0, 200)
c1 = shape(shapedefs.circle(6), {'fillColor':'red'})
c1.enableDrag(None, dragC1, None)
c2 = shape(shapedefs.circle(6), {'fillColor':'red'})
c2.enableDrag(None, dragC2, None)
c3 = shape(shapedefs.circle(6), {'fillColor':'red'})
c3.enableDrag(None, dragC3, None);
drawCurve()
""", "kw_editor", "kw_console", "kw__container", "kw_py_src")
# id 為 "bezier" 的按鈕點按時, 執行 Bezier 物件中的 prog 方法
doc["bezier"].bind('click', Bezier.prog)
</script>
</p>
<!-- bezier ends -->
<p></p>
<!-- turtle1 starts -->
<p>
<script type="text/python3">
from browser import document as doc
import beditor
Turtle1 = beditor.editor("""# Turtle1 繪圖
from browser import window, html
from browser import document as doc
import turtle
turtle.set_defaults(
    turtle_canvas_wrapper = doc['brython_div']
)
t = turtle.Turtle()
t.width(5)
for c in ['red', '#00ff00', '#fa0', 'rgb(0,0,200)']:
    t.color(c)
    t.forward(100)
    t.left(90)
# dot() and write() do not require the pen to be down
t.penup()
t.goto(-30, -100)
t.dot(40, 'rgba(255, 0, 0, 0.5')
t.goto(30, -100)
t.dot(40, 'rgba(0, 255, 0, 0.5')
t.goto(0, -70)
t.dot(40, 'rgba(0, 0, 255, 0.5')
t.goto(0, 125)
t.color('purple')
t.write("這就是 Brython, 網頁上的 Python", font=("Arial", 15, "normal"))
turtle.done()
""", "kw_editor", "kw_console", "kw__container", "kw_py_src")
# id 為 "turtle1" 的按鈕點按時, 執行 Turtle1 物件中的 prog 方法
doc["turtle1"].bind('click', Turtle1.prog)
</script>
</p>
<!-- turtle1 ends -->
<p></p>
<!-- turtle2 starts -->
<p>
<script type="text/python3">
from browser import document as doc
import beditor
Turtle2 = beditor.editor("""# Turtle2 繪圖
from browser import document as doc
import turtle
turtle.set_defaults(
    turtle_canvas_wrapper = doc['brython_div']
)
star = turtle.Turtle()
for i in range(5):
    star.forward(250)
    star.right(144)
    
turtle.done()
""", "kw_editor", "kw_console", "kw__container", "kw_py_src")
# id 為 "turtle2" 的按鈕點按時, 執行 Turtle2 物件中的 prog 方法
doc["turtle2"].bind('click', Turtle2.prog)
</script>
</p>
<!-- turtle2 ends -->
<p></p>
<!-- turtle3 starts -->
<p>
<script type="text/python3">
from browser import document as doc
import beditor
Turtle3 = beditor.editor("""# Turtle3 繪圖
# https://michael0x2a.com/blog/turtle-examples
from browser import document as doc
import turtle
turtle.set_defaults(
    turtle_canvas_wrapper = doc['brython_div']
)
painter = turtle.Turtle()
painter.pencolor("blue")
for i in range(50):
    painter.forward(50)
    painter.left(123) # Let's go counterclockwise this time 
    
painter.pencolor("red")
for i in range(50):
    painter.forward(100)
    painter.left(123)
    
turtle.done()
""", "kw_editor", "kw_console", "kw__container", "kw_py_src")
# id 為 "turtle3" 的按鈕點按時, 執行 Turtle3 物件中的 prog 方法
doc["turtle3"].bind('click', Turtle3.prog)
</script>
</p>
<!-- turtle3 ends -->
<p></p>
<!-- turtle4 starts -->
<p>
<script type="text/python3">
from browser import document as doc
import beditor
Turtle4 = beditor.editor("""# Turtle4 繪圖
# https://docs.python.org/3.7/library/turtle.html?highlight=turtle
# https://fiftyexamples.readthedocs.io/en/latest/turtle.html
from browser import document as doc
import turtle
turtle.set_defaults(
    turtle_canvas_wrapper = doc['brython_div']
)
# 輸入 "turtle" 字串, 表示要使用內建的烏龜圖示
t = turtle.Turtle("turtle")
# 設定繪圖尺寸
screen_x = 500-20
screen_y = 300
# 提筆, 將烏龜移動到畫布中心
t.penup()
t.home()
# 內定方向為右, 前進 screen_x/2
t.forward(screen_x / 2)
# 將方向往右轉 90 度
t.right(90)
# 此時方向向下, 前進 screen_y/2
t.forward(screen_y / 2)
# 令烏龜方向轉絕對角度 180, 等同轉相對角度 90 度, 即 t.right(90)
t.setheading(180)
# 將畫筆顏色設為紅色
t.pencolor('red')
# 下筆準備繪圖
t.pendown()
# 設筆寬度為 10
t.pensize(10)
# 進入重複迴圈, 此時方向向右, 分別
# 前進 screen_x, 之後轉 90 度, 方向朝上
# 再前進 screen_y, 之後再轉 90 度, 方向朝右
# 再前進 screen_x, 之後轉 90 度, 方向朝下
# 最後再前進 screen_y 後, 將方向轉為向左
for distance in (screen_x, screen_y, screen_x, screen_y):
    t.forward(distance)
    t.right(90)
# 提筆後, 將烏龜轉回內定方向回到畫布中心
t.penup()
t.home()
# 完成 turtle 繪圖
turtle.done()
""", "kw_editor", "kw_console", "kw__container", "kw_py_src")
# id 為 "turtle4" 的按鈕點按時, 執行 Turtle4 物件中的 prog 方法
doc["turtle4"].bind('click', Turtle4.prog)
</script>
</p>
<!-- turtle4 ends -->
<p></p>
<!-- turtle5 starts -->
<p>
<script type="text/python3">
from browser import document as doc
import beditor
Turtle5 = beditor.editor("""# Turtle5 繪圖
# https://brython.info/gallery/turtle.html
from browser import document as doc
import turtle
import math
turtle.set_defaults(
    turtle_canvas_wrapper = doc['brython_div']
)
t = turtle.Turtle("turtle")
t.speed(1)
t.forward(50)
print("Should be (50, 0):", t.position())
print("Should be 50: ", t.xcor())
print("Should be 0: ", t.ycor())
t.left(90)
t.color("blue")
t.speed(2)
t.fd(50)
print("Should be (50, 50):", t.pos())
print("Should be 225: ", t.towards(0, 0))
print("Should be 90: ", t.heading())
print("Should be approximately 71:", t.distance(0, 0))
# Draw the same square in three different angle modes
t.width(4)
print("Drawing using degrees - the default")
print("Heading should be 90: ", t.heading())
for i in range(4):
    t.forward(100)
    t.left(90)
print("Drawing using radians")
t.radians()
print("Heading should be pi/2: ", t.heading())
for i in range(4):
    t.forward(100)
    t.left(math.pi/2)
print("Drawing using gradients")
t.degrees(400)
print("Heading should be 100: ", t.heading())
for i in range(4):
    t.forward(100)
    t.left(100)
t.degrees()
t.width(1)
t.lt(90)
t.color("orange")
t.backward(50)
t.right(90)
t.color("green")
t.back(50)
t.rt(90)
t.color("red")
t.bk(50)
t.stamp()
t.speed(4)
t.color("black", "white")
t.goto(-100, 100)
t.stamp()
t.color("blue", "yellow")
t.setposition(0, 100)
t.stamp()
t.color("green", "white")
t.setpos(100, 100)
t.stamp()
t.speed(10)
t.color("orange")
t.sety(-100)
t.setx(-100)
t.stamp()
t.color("cyan")
t.home()
t.stamp()
t.color("green")
t.width(4)
t.setheading(180)
t.forward(150)
t.seth(90)
t.fd(20)
t.dot(30, "rgba(255, 0, 0, 0.2)")
t.color("red")
t.speed(0)
t.forward(30)
t.left(90)
t.circle(30)
turtle.done()
""", "kw_editor", "kw_console", "kw__container", "kw_py_src")
# id 為 "turtle5" 的按鈕點按時, 執行 Turtle5 物件中的 prog 方法
doc["turtle5"].bind('click', Turtle5.prog)
</script>
</p>
<!-- turtle5 ends -->
<p></p>
<!-- turtle6 starts -->
<p>
<script type="text/python3">
from browser import document as doc
import beditor
Turtle6 = beditor.editor("""# Turtle6 繪圖
from browser import document as doc
import turtle
import math
turtle.set_defaults(
    turtle_canvas_wrapper = doc['brython_div']
)
t = turtle.Turtle("turtle")
t.speed(10)
colors = ['red', 'purple', 'blue', 'green', 'orange']
for x in range(150):
    t.pencolor(colors[x % 5])
    t.width(x/10 + 1)
    t.forward(x)
    t.left(59)
turtle.done()
""", "kw_editor", "kw_console", "kw__container", "kw_py_src")
# id 為 "turtle6" 的按鈕點按時, 執行 Turtle6 物件中的 prog 方法
doc["turtle6"].bind('click', Turtle6.prog)
</script>
</p>
<!-- turtle6 ends -->
<p></p>
<!-- turtle7 starts -->
<p>
<script type="text/python3">
from browser import document as doc
import beditor
Turtle7 = beditor.editor("""# Turtle7 繪圖
from browser import document as doc
import turtle
import math
turtle.set_defaults(
    turtle_canvas_wrapper = doc['brython_div']
)
screen=turtle.Screen()    #making a canvas for drawing
screen.bgcolor('black')    #making canvas black
trtl=turtle.Turtle()  #making a turtle
trtl.pencolor('red')    #making colour of the pen red
trtl.pensize(5)    #choosing the size of pen nib 
trtl.speed(10)    #choosing the speed of drawing
# shape should be ‘arrow’, ‘classic’, ‘turtle’ or ‘circle’
trtl.shape('turtle')   #choosing the shape of pen nib
trtl.forward(150)    #drawing a line of 150 pixels
trtl.right(90)    #asking turtle to turn 90 degrees
trtl.forward(150)    #drawing a line of 150 pixels
trtl.penup()    # preparing for moving pen without drawing
trtl.setpos(-140,-120)    # making the new position of the turtle
trtl.pendown()   # bringing the pen down for drawing again
trtl.pencolor('green')    # choosin the pen colour as green
trtl.write('Brython 烏龜繪圖', font=("Arial", 20, "bold"))    # chosing the font
trtl.penup()
trtl.ht()    # hiding the turtle from the screen
turtle.done()
""", "kw_editor", "kw_console", "kw__container", "kw_py_src")
# id 為 "turtle7" 的按鈕點按時, 執行 Turtle7 物件中的 prog 方法
doc["turtle7"].bind('click', Turtle7.prog)
</script>
</p>
<!-- turtle7 ends -->
<p></p>
<!-- turtle8 starts -->
<p>
<script type="text/python3">
from browser import document as doc
import beditor
Turtle8 = beditor.editor("""# Turtle8 繪圖
from browser import document as doc
import turtle
import math
turtle.set_defaults(
    turtle_canvas_wrapper = doc['brython_div']
)
wn = turtle.Screen() 
wn.bgcolor("black") 
skk = turtle.Turtle() 
skk.speed(10)
skk.shape("circle")
skk.color("blue") 
  
def sqrfunc(size): 
    for i in range(4): 
        skk.fd(size) 
        skk.left(90) 
        size = size-5
  
sqrfunc(146) 
sqrfunc(126) 
sqrfunc(106) 
sqrfunc(86) 
sqrfunc(66) 
sqrfunc(46) 
sqrfunc(26) 
turtle.done()
""", "kw_editor", "kw_console", "kw__container", "kw_py_src")
# id 為 "turtle8" 的按鈕點按時, 執行 Turtle8 物件中的 prog 方法
doc["turtle8"].bind('click', Turtle8.prog)
</script>
</p>
<!-- turtle8 ends -->
<p></p>
<!-- konva1 starts -->
<p>
<script type="text/python3">
from browser import document as doc
import beditor
Konva1 = beditor.editor("""# Konva1 繪圖
# 引用 https://konvajs.github.io/ 繪圖
from browser import document, html, window
width = 600
height = 400
konva = window.Konva
# Konva 必須在 canvas 繪圖, 從上方設定,  canvas id 為 "container"
stage = konva.Stage.new({
        "container": 'brython_div',
        "width": width,
        "height": height
    })
layer = konva.Layer.new()
rectX = stage.getWidth() / 2 - 50
rectY = stage.getHeight() / 2 - 25
box = konva.Rect.new({
        "x": rectX,
        "y": rectY,
        "width": 100,
        "height": 50,
        "fill": '#00D2FF',
        "stroke": 'black',
        "strokeWidth": 4,
        "draggable": True
    })
def f1():
    document.body.style.cursor = 'pointer'
    
def f2():
    document.body.style.cursor = 'default'
# add cursor styling
box.on('mouseover', f1())
box.on('mouseout', f2())
layer.add(box)
stage.add(layer)
""", "kw_editor", "kw_console", "kw__container", "kw_py_src")
# id 為 "konva1" 的按鈕點按時, 執行 Konva1 物件中的 prog 方法
doc["konva1"].bind('click', Konva1.prog)
</script>
</p>
<!-- konva1 ends -->
<p></p>
<!-- ycqsort starts -->
<p>
<script type="text/python3">
from browser import document as doc
import beditor
Ycqsort = beditor.editor("""# Ycombinator quicksort example
Y = lambda f: lambda *args: f(Y(f))(*args)
quicksort = Y(lambda f:
    lambda x: (
        f([item for item in x if item < x[0]])
        + [y for y in x if x[0] == y]
        + f([item for item in x if item > x[0]])
    ) if x else [])
    
print(quicksort([1, 3, 5, 4, 1, 3, 2]))
""", "kw_editor", "kw_console", "kw__container", "kw_py_src")
# id 為 "ycqsort" 的按鈕點按時, 執行 Ycqsort 物件中的 prog 方法
doc["ycqsort"].bind('click', Ycqsort.prog)
</script>
</p>
<!-- ycqsort ends -->
<p></p>
<!-- ball starts -->
<p>
<script type="text/python3">
from browser import document as doc
import beditor
Ball = beditor.editor("""# Ggame ball example
from ggame import (
    App, 
    Color, 
    LineStyle, 
    Sprite, 
    RectangleAsset, 
    ImageAsset,
    CircleAsset, 
    EllipseAsset, 
    PolygonAsset,
)
from browser import document as doc
from browser import html
# 引入既有的id="graphics-column" 標註
graphics_column = doc["graphics-column"]
# 建立內定名稱為 "ggame-canvas" 的 canvas 標註
canvas = html.CANVAS(width = 600, height = 100)
canvas.id = "ggame-canvas"
# 將 canvas 插入 gc 標註中
graphics_column <= canvas
# reverse - change the ball direction
def reverse(b):
    b.direction *= -1
# Set up function for handling screen refresh
def step():
    if ball.go:
        ball.x += ball.direction
        if ball.x + ball.width > myapp.width or ball.x < 0:
            ball.x -= ball.direction
            reverse(ball)
myapp = App()
# Three primary colors with no transparency (alpha = 1.0)
red = Color(0xff0000, 1.0)
green = Color(0x00ff00, 1.0)
blue = Color(0x0000ff, 1.0)
black = Color(0x000000, 1.0)
# define colors and line style
green = Color(0x00ff00, 1)
black = Color(0, 1)
noline = LineStyle(0, black)
# a rectangle asset and sprite to use as background
bg_asset = RectangleAsset(canvas.width, canvas.height, noline, green)
bg = Sprite(bg_asset, (0,0))
ball_asset = ImageAsset("/images/orb-150545_640.png")
ball = Sprite(ball_asset, (0, 0))
# Original image is too big. Scale it to 1/10 its original size
ball.scale = 0.1
# custom attributes
ball.direction = 7
ball.go = True
myapp.run(step)
""", "kw_editor", "kw_console", "kw__container", "kw_py_src")
# id 為 "ball" 的按鈕點按時, 執行 Ball 物件中的 prog 方法
doc["ball"].bind('click', Ball.prog)
</script>
</p>
<!-- ball ends -->
<p><!-- ****************************** bubble sort start -->
<script type="text/python3">
from browser import document as doc
# 導入位於 static 目錄下的 beditor.py 
import beditor
# 利用 beditor.py 中的 editor 類別建立案例, 對應到 bs1
bs1 = beditor.editor("""# Python program for implementation of Bubble Sort

def bubbleSort(arr):
    n = len(arr)
 
    # Traverse through all array elements
    for i in range(n-1):
    # range(n) also work but outer loop will repeat one time more than needed.
        
        # Last i elements are already in place
        for j in range(n-i-1):
 
            # traverse the array from 0 to n-i-1
            # Swap if the element found is greater
            # than the next element
            if arr[j] > arr[j+1] :
                arr[j], arr[j+1] = arr[j+1], arr[j]
       
        print(str(i+1)+"個已經排好", "共比較"+str(j+1)+"次", arr)
 
# Driver code to test above
arr = [90, 64, 34, 25, 12, 22, 11, 5, 3]
print("original", arr)
bubbleSort(arr)
 
print ("Sorted array is:")
for i in range(len(arr)):
    print ("%d" %arr[i])
""", "kw_editor", "kw_console", "kw__container", "kw_py_src")
# id 為 "bsort" 的按鈕點按時, 執行 bs1 物件中的 prog 方法
doc["bsort"].bind('click', bs1.prog)
</script>
</p>
<p><!-- ****************************** bubble sort end --></p>
<p><button id="keyword">Keyword</button><button id="bsort">Bubble Sort</button><button id="ex1">Ex1</button><button id="ex2">Ex2</button><button id="ex3">Ex3</button><button id="ex4">Ex4</button><button id="forloop">Ex5</button><button id="guess">Guess</button><button id="autoguess">Autoguess</button><button id="lottery">大樂透</button><button id="weleadlottery">威力彩</button><button id="temp">Temp</button><button id="draw">Draw</button><button id="flag">Flag</button><button id="bezier">Bezier</button><button id="turtle1">Turtle1</button><button id="turtle2">Turtle2</button><button id="turtle3">Turtle3</button><button id="turtle4">Turtle4</button><button id="turtle5">Turtle5</button><button id="turtle6">Turtle6</button><button id="turtle7">Turtle7</button><button id="turtle8">Turtle8</button><button id="konva1">Konva1</button><button id="bunny">Bunny</button><button id="ball">Ball</button><button id="spur">Spur</button><button id="ycqsort">Ycqsort</button><button id="clear">Clear</button></p>
<h4>參考資料:</h4>
<p><a href="./../downloads/turtle_intro.pdf">turtle_intro.pdf</a></p>
<p><a href="./../downloads/turtle_intro2.pdf">turtle_intro2.pdf</a></p>
<p>其他擷取程式的方式: <a href="http://mde.tw/2017springvcp/blog/web-based-python.html">http://mde.tw/2017springvcp/blog/web-based-python.html</a></p>
<h4>Qt for Python</h4>
<p><a href="https://www.qt.io/qt-for-python">https://www.qt.io/qt-for-python</a></p>
<p><a href="https://build-system.fman.io/python-qt-tutorial">https://build-system.fman.io/python-qt-tutorial</a></p>
<p><a href="https://build-system.fman.io/pyqt-exe-creation/">https://build-system.fman.io/pyqt-exe-creation/</a></p>
<p><a href="https://github.com/mherrmann/fbs-tutorial">https://github.com/mherrmann/fbs-tutorial</a></p>
<p><a href="https://www.ics.com/blog/we-ported-qt-app-c-python-heres-what-happened">https://www.ics.com/blog/we-ported-qt-app-c-python-heres-what-happened</a></p>
<h4>QML 與 Flutter</h4>
<p><a href="https://paulhammant.com/2016/11/15/qmls-squandered-opportunity/">https://paulhammant.com/2016/11/15/qmls-squandered-opportunity/</a> 中所提到 QML 的弱點在於將 .qml 與 .c++ 或 .py  分開的問題, Google 總算在 Flutter 適度解決了此一瓶頸.</p>
<p>但是 QML 加上 Qt for Python 仍不失為一個好了 Desktop GUI 開發框架.</p>
<p>
<script src="./../cmsimde/static/konva.min.js"></script>
</p>
<div id="container"></div>
<p>
<script>
var width = window.innerWidth;
    var height = window.innerHeight;
    // globals
    var curveLayer, lineLayer, anchorLayer, quad, bezier;
    function updateDottedLines() {
        var q = quad;
        var b = bezier;
        var quadLine = lineLayer.get('#quadLine')[0];
        var bezierLine = lineLayer.get('#bezierLine')[0];
        quadLine.setPoints([q.start.attrs.x, q.start.attrs.y, q.control.attrs.x, q.control.attrs.y, q.end.attrs.x, q.end.attrs.y]);
        bezierLine.setPoints([b.start.attrs.x, b.start.attrs.y, b.control1.attrs.x, b.control1.attrs.y, b.control2.attrs.x, b.control2.attrs.y, b.end.attrs.x, b.end.attrs.y]);
        lineLayer.draw();
    }
    function buildAnchor(x, y) {
        var anchor = new Konva.Circle({
            x: x,
            y: y,
            radius: 20,
            stroke: '#666',
            fill: '#ddd',
            strokeWidth: 2,
            draggable: true
        });
        // add hover styling
        anchor.on('mouseover', function() {
            document.body.style.cursor = 'pointer';
            this.setStrokeWidth(4);
            anchorLayer.draw();
        });
        anchor.on('mouseout', function() {
            document.body.style.cursor = 'default';
            this.setStrokeWidth(2);
            anchorLayer.draw();
        });
        anchor.on('dragend', function() {
            drawCurves();
            updateDottedLines();
        });
        anchorLayer.add(anchor);
        return anchor;
    }
    function drawCurves() {
        var context = curveLayer.getContext();
        context.clear();
        // draw quad
        context.beginPath();
        context.moveTo(quad.start.attrs.x, quad.start.attrs.y);
        context.quadraticCurveTo(quad.control.attrs.x, quad.control.attrs.y, quad.end.attrs.x, quad.end.attrs.y);
        context.setAttr('strokeStyle', 'red');
        context.setAttr('lineWidth', 4);
        context.stroke();
        // draw bezier
        context.beginPath();
        context.moveTo(bezier.start.attrs.x, bezier.start.attrs.y);
        context.bezierCurveTo(bezier.control1.attrs.x, bezier.control1.attrs.y, bezier.control2.attrs.x, bezier.control2.attrs.y, bezier.end.attrs.x, bezier.end.attrs.y);
        context.setAttr('strokeStyle', 'blue');
        context.setAttr('lineWidth', 4);
        context.stroke();
    }
    var stage = new Konva.Stage({
        container: 'container',
        width: width,
        height: height
    });
    anchorLayer = new Konva.Layer();
    lineLayer = new Konva.Layer();
    // curveLayer just contains a canvas which is drawn
    // onto with the existing canvas API
    curveLayer = new Konva.Layer();
    var quadLine = new Konva.Line({
        dash: [10, 10, 0, 10],
        strokeWidth: 3,
        stroke: 'black',
        lineCap: 'round',
        id: 'quadLine',
        opacity: 0.3,
        points: [0, 0]
    });
    var bezierLine = new Konva.Line({
        dash: [10, 10, 0, 10],
        strokeWidth: 3,
        stroke: 'black',
        lineCap: 'round',
        id: 'bezierLine',
        opacity: 0.3,
        points: [0, 0]
    });
    // add dotted line connectors
    lineLayer.add(quadLine);
    lineLayer.add(bezierLine);
    quad = {
        start: buildAnchor(60, 30),
        control: buildAnchor(240, 110),
        end: buildAnchor(80, 160)
    };
    bezier = {
        start: buildAnchor(280, 20),
        control1: buildAnchor(530, 40),
        control2: buildAnchor(480, 150),
        end: buildAnchor(300, 150)
    };
    // keep curves insync with the lines
    anchorLayer.on('beforeDraw', function() {
        drawCurves();
        updateDottedLines();
    });
    stage.add(curveLayer);
    stage.add(lineLayer);
    stage.add(anchorLayer);
    drawCurves();
    updateDottedLines();
</script>
</p>
<br />W4 << <a href='W4.html'>Previous</a> <a href='W5.html'>Next</a> >> W5</div>
        
    <!-- footer -->
      <div class="container">
        <div class="row pt-3 mx-auto">
            <p>
            <!-- Link back to Colorlib can't be removed. Template is licensed under CC BY 3.0. -->
            Copyright &copy;<script>document.write(new Date().getFullYear());</script> All rights reserved | This template is made with <i class="icon-heart" aria-hidden="true"></i> by <a href="https://colorlib.com" target="_blank" >Colorlib</a>
            <!-- Link back to Colorlib can't be removed. Template is licensed under CC BY 3.0. -->
            </p>
        </div>
      </div>
    <!-- for footer -->
    
        </div> <!-- for site wrap -->
            <!-- <script src="../cmsimde/static/chimper/js/jquery-3.3.1.min.js"></script> -->
            <script src="../cmsimde/static/chimper/js/jquery-migrate-3.0.1.min.js"></script>
            <script src="../cmsimde/static/chimper/js/jquery-ui.js"></script>
            <script src="../cmsimde/static/chimper/js/popper.min.js"></script>
            <script src="../cmsimde/static/chimper/js/bootstrap.min.js"></script>
            <script src="../cmsimde/static/chimper/js/owl.carousel.min.js"></script>
            <script src="../cmsimde/static/chimper/js/jquery.stellar.min.js"></script>
            <script src="../cmsimde/static/chimper/js/jquery.countdown.min.js"></script>
            <script src="../cmsimde/static/chimper/js/jquery.magnific-popup.min.js"></script>
            <script src="../cmsimde/static/chimper/js/bootstrap-datepicker.min.js"></script>
            <script src="../cmsimde/static/chimper/js/aos.js"></script>
            <!--
            <script src="../cmsimde/static/chimper/js/typed.js"></script>
                    <script>
                    var typed = new Typed('.typed-words', {
                    strings: ["Web Apps"," WordPress"," Mobile Apps"],
                    typeSpeed: 80,
                    backSpeed: 80,
                    backDelay: 4000,
                    startDelay: 1000,
                    loop: true,
                    showCursor: true
                    });
                    </script>
            -->
            <script src="../cmsimde/static/chimper/js/main.js"></script>
        
<!-- 啟用 LaTeX equations 編輯 -->
  <!-- <script>
  MathJax = {
    tex: {inlineMath: [['$', '$'], ['\(', '\)']]}
  };
  </script>
  <script id="MathJax-script" async src="https://cdn.jsdelivr.net/npm/mathjax@3/es5/tex-chtml.js"></script>-->
    </body></html>
>>>>>>> 18382980
        <|MERGE_RESOLUTION|>--- conflicted
+++ resolved
@@ -1,4 +1,3 @@
-<<<<<<< HEAD
 <!DOCTYPE html><html>
         <head>
         <title>WCMJ2021</title>
@@ -123,7 +122,7 @@
                             <li><a href="./../blog/index.html">blog</a></li>
                         </ul>
                       </li>
-                     <li class='has-children'><a href='About.html'>About</a><ul class='dropdown'><li><a href='WCM.html'>WCM</a><li><a href='三道牆理論.html'>三道牆理論</a><li><a href='個人電腦.html'>個人電腦</a><li class='has-children'><a href='Network.html'>Network</a><ul class='dropdown'><li><a href='Switch.html'>Switch</a></li></li></ul></ul><li class='has-children'><a href='Topics.html'>Topics</a><ul class='dropdown'><li><a href='Topic 1.html'>Topic 1</a><li><a href='W2-W3.html'>W2-W3</a><li class='has-children'><a href='分組專題.html'>分組專題</a><ul class='dropdown'><li><a href='Python.html'>Python</a></li></ul><li><a href='W5.html'>W5</a><li class='has-children'><a href='W7.html'>W7</a><ul class='dropdown'><li><a href='Call for Code.html'>Call for Code</a></li></ul><li class='has-children'><a href='W8.html'>W8</a><ul class='dropdown'><li><a href='Hybrid System.html'>Hybrid System</a></li></ul><li><a href='W9.html'>W9</a><li><a href='Topic2.html'>Topic2</a></li></ul><li class='has-children'><a href='Google.html'>Google</a><ul class='dropdown'><li><a href='Oauth2.html'>Oauth2</a><li><a href='Calendar API.html'>Calendar API</a><li><a href='Drive API.html'>Drive API</a></li></ul><li><a href='Web Site.html'>Web Site</a></li>
+                     <li class='has-children'><a href='About.html'>About</a><ul class='dropdown'><li><a href='WCM.html'>WCM</a><li><a href='三道牆理論.html'>三道牆理論</a><li><a href='個人電腦.html'>個人電腦</a><li class='has-children'><a href='Network.html'>Network</a><ul class='dropdown'><li><a href='Switch.html'>Switch</a></li></li></ul></ul><li class='has-children'><a href='Topics.html'>Topics</a><ul class='dropdown'><li class='has-children'><a href='Topic 1.html'>Topic 1</a><ul class='dropdown'><li><a href='主機板.html'>主機板</a></li></ul><li><a href='W2-W3.html'>W2-W3</a><li class='has-children'><a href='W4.html'>W4</a><ul class='dropdown'><li><a href='Python.html'>Python</a></li></ul><li><a href='W5.html'>W5</a><li class='has-children'><a href='W7.html'>W7</a><ul class='dropdown'><li><a href='Call for Code.html'>Call for Code</a></li></ul><li class='has-children'><a href='W8.html'>W8</a><ul class='dropdown'><li><a href='Hybrid System.html'>Hybrid System</a></li></ul><li><a href='W9.html'>W9</a><li class='has-children'><a href='W10.html'>W10</a><ul class='dropdown'><li><a href='Topic2.html'>Topic2</a></li></li></ul></ul><li><a href='分組專題.html'>分組專題</a><li><a href='IYEP.html'>IYEP</a><li><a href='Mac.html'>Mac</a><li class='has-children'><a href='Web Site.html'>Web Site</a><ul class='dropdown'><li class='has-children'><a href='Google.html'>Google</a><ul class='dropdown'><li><a href='Oauth2.html'>Oauth2</a><li><a href='Calendar API.html'>Calendar API</a><li><a href='Drive API.html'>Drive API</a></li>
                       </ul>
                 </nav>
               </div>
@@ -134,7 +133,7 @@
           </div>
           
         </header>
-    <div id="tipue_search_content">分組專題 << <a href='分組專題.html'>Previous</a> <a href='W5.html'>Next</a> >> W5<br /><h1>Python</h1>
+    <div id="tipue_search_content">W4 << <a href='W4.html'>Previous</a> <a href='W5.html'>Next</a> >> W5<br /><h1>Python</h1>
 <h4>Python 語法</h4>
 <p>由於 Github Pages 不允許伺服 __init__.py 檔案, 因此下列範例中需要導入 ggame 的部分, 將無法在 Github Pages 網站中執行.</p>
 <p>Python 3 官方教材: <a href="https://docs.python.org/3/index.html">https://docs.python.org/3/index.html</a></p>
@@ -1929,1988 +1928,6 @@
     drawCurves();
     updateDottedLines();
 </script>
-</p><br />分組專題 << <a href='分組專題.html'>Previous</a> <a href='W5.html'>Next</a> >> W5</div>
-        
-    <!-- footer -->
-      <div class="container">
-        <div class="row pt-3 mx-auto">
-            <p>
-            <!-- Link back to Colorlib can't be removed. Template is licensed under CC BY 3.0. -->
-            Copyright &copy;<script>document.write(new Date().getFullYear());</script> All rights reserved | This template is made with <i class="icon-heart" aria-hidden="true"></i> by <a href="https://colorlib.com" target="_blank" >Colorlib</a>
-            <!-- Link back to Colorlib can't be removed. Template is licensed under CC BY 3.0. -->
-            </p>
-        </div>
-      </div>
-    <!-- for footer -->
-    
-        </div> <!-- for site wrap -->
-            <!-- <script src="../cmsimde/static/chimper/js/jquery-3.3.1.min.js"></script> -->
-            <script src="../cmsimde/static/chimper/js/jquery-migrate-3.0.1.min.js"></script>
-            <script src="../cmsimde/static/chimper/js/jquery-ui.js"></script>
-            <script src="../cmsimde/static/chimper/js/popper.min.js"></script>
-            <script src="../cmsimde/static/chimper/js/bootstrap.min.js"></script>
-            <script src="../cmsimde/static/chimper/js/owl.carousel.min.js"></script>
-            <script src="../cmsimde/static/chimper/js/jquery.stellar.min.js"></script>
-            <script src="../cmsimde/static/chimper/js/jquery.countdown.min.js"></script>
-            <script src="../cmsimde/static/chimper/js/jquery.magnific-popup.min.js"></script>
-            <script src="../cmsimde/static/chimper/js/bootstrap-datepicker.min.js"></script>
-            <script src="../cmsimde/static/chimper/js/aos.js"></script>
-            <!--
-            <script src="../cmsimde/static/chimper/js/typed.js"></script>
-                    <script>
-                    var typed = new Typed('.typed-words', {
-                    strings: ["Web Apps"," WordPress"," Mobile Apps"],
-                    typeSpeed: 80,
-                    backSpeed: 80,
-                    backDelay: 4000,
-                    startDelay: 1000,
-                    loop: true,
-                    showCursor: true
-                    });
-                    </script>
-            -->
-            <script src="../cmsimde/static/chimper/js/main.js"></script>
-        
-<!-- 啟用 LaTeX equations 編輯 -->
-  <!-- <script>
-  MathJax = {
-    tex: {inlineMath: [['$', '$'], ['\(', '\)']]}
-  };
-  </script>
-  <script id="MathJax-script" async src="https://cdn.jsdelivr.net/npm/mathjax@3/es5/tex-chtml.js"></script>-->
-    </body></html>
-=======
-<!DOCTYPE html><html>
-        <head>
-        <title>WCMJ2021</title>
-        <meta charset="utf-8">
-<meta property="head" content="H3">
-        <meta name="viewport" content="width=device-width, initial-scale=1, shrink-to-fit=no">
-        <link href="https://fonts.googleapis.com/css?family=Quicksand:300,400,500,700,900" rel="stylesheet">
-        <link rel="stylesheet" href="./../cmsimde/static/chimper/fonts/icomoon/style.css">
-        <link rel="stylesheet" href="./../cmsimde/static/chimper/css/bootstrap.min.css">
-        <link rel="stylesheet" href="./../cmsimde/static/chimper/css/magnific-popup.css">
-        <link rel="stylesheet" href="./../cmsimde/static/chimper/css/jquery-ui.css">
-        <link rel="stylesheet" href="./../cmsimde/static/chimper/css/owl.carousel.min.css">
-        <link rel="stylesheet" href="./../cmsimde/static/chimper/css/owl.theme.default.min.css">
-        <link rel="stylesheet" href="./../cmsimde/static/chimper/css/bootstrap-datepicker.css">
-        <link rel="stylesheet" href="./../cmsimde/static/chimper/fonts/flaticon/font/flaticon.css">
-        <link rel="stylesheet" href="./../cmsimde/static/chimper/css/aos.css">
-        <link rel="stylesheet" href="./../cmsimde/static/chimper/css/style.css">
-        <link rel="shortcut icon" href="./../cmsimde/static/favicons.png">
-        
-        <style type='text/css'>
-            .site-section {
-            background-color: #FFFF;
-            padding: 40px 40px;
-            }
-            body > div > div.dropdown.open {
-                display: block;
-            }
-        </style>
-    
-        <!-- <script src="./../cmsimde/static/jquery.js"></script> -->
-        <!-- <script src="https://ajax.googleapis.com/ajax/libs/jquery/3.3.1/jquery.min.js"></script> -->
-        <script src="../cmsimde/static/chimper/js/jquery-3.3.1.min.js"></script>
-        <link rel="stylesheet" href="./../cmsimde/static/tipuesearch/css/normalize.min.css">
-        <script src="./../cmsimde/static/tipuesearch/tipuesearch_set.js"></script>
-        <script src="tipuesearch_content.js"></script>
-        <link rel="stylesheet" href="./../cmsimde/static/tipuesearch/css/tipuesearch.css">
-        <script src="./../cmsimde/static/tipuesearch/tipuesearch.js"></script>
-        <script>
-            /* original tipuesearch
-            $(document).ready(function() {
-                 $('#tipue_search_input').tipuesearch();
-            });
-            */
-            // customed doSearch
-            function doSearch() {
-                $('#tipue_search_input').tipuesearch({
-                    newWindow: true, 
-                    minimumLength: 2,
-                    wholeWords: false, // for search 中文
-                });
-            }
-            $(document).ready(doSearch);
-        </script>
-        
-<script type="text/javascript" src="./../cmsimde/static/syntaxhighlighter/shCore.js"></script>
-<script type="text/javascript" src="./../cmsimde/static/syntaxhighlighter/shBrushBash.js"></script>
-<script type="text/javascript" src="./../cmsimde/static/syntaxhighlighter/shBrushDiff.js"></script>
-<script type="text/javascript" src="./../cmsimde/static/syntaxhighlighter/shBrushJScript.js"></script>
-<script type="text/javascript" src="./../cmsimde/static/syntaxhighlighter/shBrushJava.js"></script>
-<script type="text/javascript" src="./../cmsimde/static/syntaxhighlighter/shBrushPython.js"></script>
-<script type="text/javascript" src="./../cmsimde/static/syntaxhighlighter/shBrushSql.js"></script>
-<script type="text/javascript" src="./../cmsimde/static/syntaxhighlighter/shBrushHaxe.js"></script>
-<script type="text/javascript" src="./../cmsimde/static/syntaxhighlighter/shBrushXml.js"></script>
-<script type="text/javascript" src="./../cmsimde/static/syntaxhighlighter/shBrushPhp.js"></script>
-<script type="text/javascript" src="./../cmsimde/static/syntaxhighlighter/shBrushLua.js"></script>
-<script type="text/javascript" src="./../cmsimde/static/syntaxhighlighter/shBrushCpp.js"></script>
-<script type="text/javascript" src="./../cmsimde/static/syntaxhighlighter/shBrushCss.js"></script>
-<script type="text/javascript" src="./../cmsimde/static/syntaxhighlighter/shBrushCSharp.js"></script>
-<script type="text/javascript" src="./../cmsimde/static/syntaxhighlighter/shBrushDart.js"></script>
-<link type="text/css" rel="stylesheet" href="./../cmsimde/static/syntaxhighlighter/css/shCoreDefault.css"/>
-<script type="text/javascript">SyntaxHighlighter.all();</script>
-<!-- 暫時不用
-<script src="./../cmsimde/static/fengari-web.js"></script>
-<script type="text/javascript" src="./../cmsimde/static/Cango-13v08-min.js"></script>
-<script type="text/javascript" src="./../cmsimde/static/CangoAxes-4v01-min.js"></script>
-<script type="text/javascript" src="./../cmsimde/static/gearUtils-05.js"></script>
--->
-<!-- for Brython 暫時不用
-<script src="https://scrum-3.github.io/web/brython/brython.js"></script>
-<script src="https://scrum-3.github.io/web/brython/brython_stdlib.js"></script>
--->
-<style>
-img.add_border {
-    border: 3px solid blue;
-}
-</style>
-
-</head>
-<body>
-<div class='container'><nav>
-        
-    <div class="site-wrap">
-
-    <div class="site-mobile-menu">
-      <div class="site-mobile-menu-header">
-        <div class="site-mobile-menu-close mt-3">
-          <span class="icon-close2 js-menu-toggle"></span>
-        </div>
-      </div>
-      <div class="site-mobile-menu-body"></div>
-    </div>
-    
-            <header class="site-navbar py-4 bg-white" role="banner">
-              <div class="container-fluid">
-                <div class="row align-items-center">
-                <h1>WCMJ2021 五專網際內容管理</h1>
-                <div class="pl-4">
-                    <form>
-                    <input type="text" placeholder="Search" name="q" id="tipue_search_input" pattern=".{2,}" title="At least 2 characters" required>
-                    </form>
-                </div>
-                  <!-- <div class="col-11 col-xl-2">
-                    <h1 class="mb-0 site-logo"><a href="index.html" class="text-black h2 mb-0">WCMJ2021 五專網際內容管理</a></h1> 
-                  </div>
-                  -->
-                  <div class="col-12 col-md-10 d-none d-xl-block">
-                    <nav class="site-navigation position-relative text-right" role="navigation">
-    <ul class='site-menu js-clone-nav mr-auto d-none d-lg-block'>
-                        <li class="active has-children"><a href="index.html">Home</a>
-                        <ul class="dropdown">
-                            <li><a href="sitemap.html">Site Map</a></li>
-                            <li><a href="./../reveal/index.html">reveal</a></li>
-                            <li><a href="./../blog/index.html">blog</a></li>
-                        </ul>
-                      </li>
-                     <li class='has-children'><a href='About.html'>About</a><ul class='dropdown'><li><a href='WCM.html'>WCM</a><li><a href='三道牆理論.html'>三道牆理論</a><li><a href='個人電腦.html'>個人電腦</a><li class='has-children'><a href='Network.html'>Network</a><ul class='dropdown'><li><a href='Switch.html'>Switch</a></li></li></ul></ul><li class='has-children'><a href='Topics.html'>Topics</a><ul class='dropdown'><li class='has-children'><a href='Topic 1.html'>Topic 1</a><ul class='dropdown'><li><a href='主機板.html'>主機板</a></li></ul><li><a href='W2-W3.html'>W2-W3</a><li class='has-children'><a href='W4.html'>W4</a><ul class='dropdown'><li><a href='Python.html'>Python</a></li></ul><li><a href='W5.html'>W5</a><li class='has-children'><a href='W7.html'>W7</a><ul class='dropdown'><li><a href='Call for Code.html'>Call for Code</a></li></ul><li class='has-children'><a href='W8.html'>W8</a><ul class='dropdown'><li><a href='Hybrid System.html'>Hybrid System</a></li></ul><li><a href='W9.html'>W9</a><li class='has-children'><a href='W10.html'>W10</a><ul class='dropdown'><li><a href='Topic2.html'>Topic2</a></li></li></ul></ul><li><a href='分組專題.html'>分組專題</a><li><a href='IYEP.html'>IYEP</a><li class='has-children'><a href='Web Site.html'>Web Site</a><ul class='dropdown'><li class='has-children'><a href='Google.html'>Google</a><ul class='dropdown'><li><a href='Oauth2.html'>Oauth2</a><li><a href='Calendar API.html'>Calendar API</a><li><a href='Drive API.html'>Drive API</a></li>
-                      </ul>
-                </nav>
-              </div>
-              <div class="d-inline-block d-xl-none ml-md-0 mr-auto py-3" style="position: relative; top: 3px;"><a href="#" class="site-menu-toggle js-menu-toggle text-black"><span class="icon-menu h3"></span></a></div>
-              </div>
-
-            </div>
-          </div>
-          
-        </header>
-    <div id="tipue_search_content">W4 << <a href='W4.html'>Previous</a> <a href='W5.html'>Next</a> >> W5<br /><h1>Python</h1>
-<h4>Python 語法</h4>
-<p>由於 Github Pages 不允許伺服 __init__.py 檔案, 因此下列範例中需要導入 ggame 的部分, 將無法在 Github Pages 網站中執行.</p>
-<p>Python 3 官方教材: <a href="https://docs.python.org/3/index.html">https://docs.python.org/3/index.html</a></p>
-<p>Python tutorial: <a href="https://docs.python.org/3/tutorial/index.html">https://docs.python.org/3/tutorial/index.html</a> (英文)</p>
-<p>Python 教學: <a href="https://python-doc-tw.github.io/tutorial/index.html">https://python-doc-tw.github.io/tutorial/index.html</a></p>
-<p>網頁上的 Python - Brython: <a href="https://www.brython.info/static_doc/en/intro.html">https://www.brython.info/static_doc/en/intro.html</a> (解譯式)</p>
-<p>網頁上的 Python GUI- Flexx: <a href="https://flexx.readthedocs.io/en/stable/">https://flexx.readthedocs.io/en/stable/</a> (轉譯式)</p>
-<p>開放電子書:</p>
-<p style="padding-left: 30px;"><a href="https://www.liaoxuefeng.com/wiki/1016959663602400">Python 教程</a> (中文)</p>
-<p style="padding-left: 30px;"><a href="http://www.pythondoc.com/pythontutorial3/index.html">Python 入門指南</a> (中文)</p>
-<p style="padding-left: 30px;"><a href="./../downloads/how-to-code-in-python.pdf">how-to-code-in-python.pdf</a> (英文)</p>
-<p style="padding-left: 30px;"><a href="https://www.py4e.com/book.php">https://www.py4e.com/book.php</a> (英文與小部分完成中文翻譯)</p>
-<p>
-<script src="./../cmsimde/static/brython.js"></script>
-<script src="./../cmsimde/static/brython_stdlib.js"></script>
-<!-- for ggame -->
-<script src="./../cmsimde/static/jquery-3.3.1.min.js"></script>
-<script src="./../cmsimde/static/jquery-ui.1.12.1.min.js"></script>
-<script src="./../cmsimde/static/pixi-3.0.5.min.js"></script>
-<script src="./../cmsimde/static/buzz-1.2.1.js"></script>
-<script src="./../cmsimde/static/bs.js"></script>
-<!-- Cango 程式庫 -->
-<script src="./../cmsimde/static/Cango-13v08-min.js"></script>
-<script src="./../cmsimde/static/CangoAxes-4v01-min.js"></script>
-<script src="./../cmsimde/static/gearUtils-05.js"></script>
-<!-- for Konva 程式庫 -->
-<script src="./../cmsimde/static/konva.min.js"></script>
-<script>
-window.onload=function(){
-brython({debug:1, pythonpath:['./../cmsimde/static/']});
-}
-</script>
-</p>
-<p><!-- 導入 FileSaver 與 filereader --></p>
-<p>
-<script src="./../cmsimde/static/ace/FileSaver.min.js" type="text/javascript"></script>
-<script src="./../cmsimde/static/ace/filereader.js" type="text/javascript"></script>
-</p>
-<p><!-- 導入 ace --></p>
-<p>
-<script src="./../cmsimde/static/ace/ace.js" type="text/javascript"></script>
-<script src="./../cmsimde/static/ace/ext-language_tools.js" type="text/javascript"></script>
-<script src="./../cmsimde/static/ace/mode-python3.js" type="text/javascript"></script>
-<script src="./../cmsimde/static/ace/snippets/python.js" type="text/javascript"></script>
-</p>
-<p><!-- 請注意, 這裡使用 Javascript 將 localStorage["py_src"] 中存在近端瀏覽器的程式碼, 由使用者決定存檔名稱--></p>
-<p>
-<script type="text/javascript">
-function doSave(storage_id, filename){
-    var blob = new Blob([localStorage[storage_id]], {type: "text/plain;charset=utf-8"});
-    filename = document.getElementById(filename).value
-    saveAs(blob, filename+".py");
-}
-</script>
-</p>
-<h4>開始練習 print() 用法, 並著手建立函式</h4>
-<p><!-- 印出版次與關鍵字程式 --></p>
-<p>
-<script type="text/python3">
-from browser import document as doc
-from browser import html
-import ace
-# 清除畫布
-def clear_bd(ev):
-    bd = doc["brython_div"]
-    bd.clear()
-# Brython 3.3.4 內建的 container 名稱為  'container' 且 turtle 輸出為 svg 必須使用 div 訂定 id
-Ace = ace.Editor(editor_id="kw_editor", console_id="kw_console", container_id="kw__container", storage_id="kw_py_src" )
-Ace.editor.setValue("""# 導入 sys 模組
-import sys
-# 導入 keyword 模組
-import keyword
-def helloWorld():
-    print("Hello World!")
-helloWorld()
-# 利用 sys 模組中的 version_info 印出 Python 版次
-print("Python version: ", sys.version_info)
-# 利用 keyword 模組中的 kwlist 印出關鍵字
-print("Python keywords: ", keyword.kwlist)
-""")
-Ace.editor.scrollToRow(0)
-Ace.editor.gotoLine(0)
-# 執行程式, 顯示輸出結果與清除輸出結果及對應按鈕綁定
-doc['kw_run'].bind('click', Ace.run)
-doc['kw_show_console'].bind('click', Ace.show_console)
-doc['kw_clear_console'].bind('click', Ace.clear_console)
-doc['clear_bd'].bind('click', clear_bd)
-</script>
-</p>
-<p><!-- 用來顯示程式碼的 editor 區域 --></p>
-<div id="kw_editor" style="width: 600px; height: 300px;"></div>
-<p><!-- 以下的表單與按鈕與前面的 Javascript doSave 函式以及 FileSaver.min.js 互相配合 --></p>
-<form><label>Filename: <input id="kw_filename" placeholder="input file name" type="text"/>.py</label> <input onclick="doSave('kw_py_src', 'kw_filename');" type="submit" value="Save"/></form>
-<p><button id="kw_run">Run</button> <button id="kw_show_console">Output</button> <button id="kw_clear_console">清除輸出區</button><button id="clear_bd">清除繪圖區</button><button onclick="window.location.reload()">Reload</button></p>
-<div style="width: 100%; height: 100%;"><textarea autocomplete="off" id="kw_console"></textarea></div>
-<div id="brython_div"></div>
-<div class="col-md-0" height="1" id="graphics-column" width="1"></div>
-<p><!-- ****************************** keyword start -->
-<script type="text/python3">
-from browser import document as doc
-# 導入位於 static 目錄下的 beditor.py 
-import beditor
-# 利用 beditor.py 中的 editor 類別建立案例, 對應到 kw1
-kw1 = beditor.editor("""# 導入 sys 模組
-import sys
-# 導入 keyword 模組
-import keyword
-# 利用 sys 模組中的 version_info 印出 Python 版次
-print("Python version: ", sys.version_info)
-# 利用 keyword 模組中的 kwlist 印出關鍵字
-print("Python keywords: ", keyword.kwlist)
-""", "kw_editor", "kw_console", "kw__container", "kw_py_src")
-# id 為 "keyword" 的按鈕點按時, 執行 kw1 物件中的 prog 方法
-doc["keyword"].bind('click', kw1.prog)
-</script>
-</p>
-<p><!-- ****************************** keyword end --></p>
-<p><!-- ***************************** slide ex1 start --></p>
-<p>
-<script type="text/python3">
-from browser import document as doc
-import beditor
-Ex1 = beditor.editor("""# 導入 Ex1 原始碼
-a = 0
-def my_print(n, input_str):
-    print("以下將重覆列印 '", input_str + "' " + str(n) + "次")
-    for i in range(n):
-        print(i, input_str)
-my_print(5, "Hello World!")
-the_str = "開始學習 Python"
-num = input("請輸入要列印的次數!")
-my_print(int(num), the_str)
-a = a + 1
-print("(" + str(a) + ")", "_" * 25)
-def myfun():
-    yield 1
-    yield 2
-    yield 3
-for i in myfun():
-    print(i)
-x = iter(myfun())
-y = list(myfun())
-a = a + 1
-print("(" + str(a) + ")", "_" * 25)
-print(x.__next__())
-print(x.__next__())
-print(x.__next__())
-print(y)
-""", "kw_editor", "kw_console", "kw__container", "kw_py_src")
-# id 為 "ex1" 的按鈕點按時, 執行 Ex1 物件中的 prog 方法
-doc["ex1"].bind('click', Ex1.prog)
-</script>
-</p>
-<p><!-- ***************************** slide ex1 end --></p>
-<p><!-- ***************************** slide ex2 start --></p>
-<p>
-<script type="text/python3">
-from browser import document as doc
-import beditor
-Ex2 = beditor.editor("""# Python 的內建資料型別
-import math
-def f():
-    print("This is a user-defined function")
-    return 42
-print("Some basic types in Python:")
-print(type(2))           # int
-print(type(2.2))         # float
-print(type("2.2"))       # str  (string)
-print(type(2 < 2.2))     # bool (boolean)
-print(type(math))        # module
-print(type(math.tan))    # builtin_function_or_method ("function" in Brython)
-print(type(f))           # function (user-defined function)
-print(type(type(42)))    # type
-print("#####################################################")
-print("And some other types we will see later in the course...")
-print(type(Exception())) # Exception
-print(type(range(5)))    # range
-print(type([1,2,3]))     # list
-print(type((1,2,3)))     # tuple
-print(type({1,2}))       # set
-print(type({1:42}))      # dict (dictionary or map)
-print(type(2+3j))        # complex  (complex number) (we may not see this type)
-""", "kw_editor", "kw_console", "kw__container", "kw_py_src")
-# id 為 "ex2" 的按鈕點按時, 執行 Ex2 物件中的 prog 方法
-doc["ex2"].bind('click', Ex2.prog)
-</script>
-</p>
-<p><!-- ***************************** slide ex2 end --></p>
-<p><!-- ***************************** slide ex3 start --></p>
-<p>
-<script type="text/python3">
-from browser import document as doc
-import beditor
-Ex3 = beditor.editor("""# Python 的內建常數與函式
-# 內建常數
-print("Some builtin constants:")
-print(True)
-print(False)
-print(None)
-print("And some more constants in the math module:")
-import math
-print(math.pi)
-print(math.e)
-# 內建函式
-print("Type conversion functions:")
-print(bool(0))   # convert to boolean (True or False)
-print(float(42)) # convert to a floating point number
-print(int(2.8))  # convert to an integer (int)
-print("And some basic math functions:")
-print(abs(-5))   # absolute value
-print(max(2,3))  # return the max value
-print(min(2,3))  # return the min value
-print(pow(2,3))  # raise to the given power (pow(x,y) == x**y)
-print(round(2.354, 1)) # round with the given number of digits
-# other examples
-print(3 * 2)
-print(3 * "abc")
-print(3 + 2)
-print("abc" + "def")
-print(3 + "def")
-# Type Affect Semantics
-print(3 * 2)
-print(3 * "abc")
-print(3 + 2)
-print("abc" + "def")
-print(3 + "def")
-# Integer Division
-print("The / operator does 'normal' float division:")
-print(" 5/3  =", ( 5/3))
-print()
-print("The // operator does integer division:")
-print(" 5//3 =", ( 5//3))
-print(" 2//3 =", ( 2//3))
-print("-1//3 =", (-1//3))
-print("-4//3 =", (-4//3))
-# Modulus or Remainder Operator (%)
-print(" 6%3 =", ( 6%3))
-print(" 5%3 =", ( 5%3))
-print(" 2%3 =", ( 2%3))
-print(" 0%3 =", ( 0%3))
-print("-4%3 =", (-4%3))
-print(" 3%0 =", ( 3%0))
-# Verify that (a%b) is equivalent to (a-(a//b)*b)
-def mod(a, b):
-  return a - (a//b)*b
-print(41%14, mod(41,14))
-print(14%41, mod(14,41))
-print(-32%9, mod(-32,9))
-print(32%-9, mod(32,-9))
-# Operator Order (Precedence and Associativity)
-print("Precedence:")
-print(2+3*4)  # prints 14, not 20
-print(5+4%3)  # prints  6, not 0 (% has same precedence as *, /, and //)
-print(2**3*4) # prints 32, not 4096 (** has higher precedence than *, /, //, and %)
-print()
-print("Associativity:")
-print(5-4-3)   # prints -2, not 4 (- associates left-to-right)
-print(4**3**2) # prints 262144, not 4096 (** associates right-to-left)
-# Approximate Values of Floating-Point Numbers
-print(0.1 + 0.1 == 0.2)        # True, but...
-print(0.1 + 0.1 + 0.1 == 0.3)  # False!
-print(0.1 + 0.1 + 0.1)         # prints 0.30000000000000004 (uh oh)
-print((0.1 + 0.1 + 0.1) - 0.3) # prints 5.55111512313e-17 (tiny, but non-zero!)
-# Equality Testing with math.isclose
-print("The problem....")
-d1 = 0.1 + 0.1 + 0.1
-d2 = 0.3
-print(d1 == d2)                # False (never use == with floats!)
-print()
-print("The solution...")
-import math
-print(math.isclose(d1, d2))  # True!
-# math.isclose checks if the two numbers are ALMOST equal, within a small error
-# Short-Circuit Evaluation
-def yes():
-    return True
-def no():
-    return False
-def crash():
-    return 1/0 # crashes!
-print(no() and crash()) # Works!
-print(crash() and no()) # Crashes!
-print (yes() and crash()) # Never runs (due to crash), but would also crash (without short-circuiting)
-# Or operator
-def yes():
-    return True
-def no():
-    return False
-def crash():
-    return 1/0 # crashes!
-print(yes() or crash()) # Works!
-print(crash() or yes()) # Crashes!
-print(no() or crash())  # Never runs (due to crash), but would also crash (without short-circuiting)
-# more examples
-def isPositive(n):
-    result = (n > 0)
-    print("isPositive(",n,") =", result)
-    return result
-def isEven(n):
-    result = (n % 2 == 0)
-    print("isEven(",n,") =", result)
-    return result
-print("Test 1: isEven(-4) and isPositive(-4))")
-print(isEven(-4) and isPositive(-4)) # Calls both functions
-print("----------")
-print("Test 2: isEven(-3) and isPositive(-3)")
-print(isEven(-3) and isPositive(-3)) # Calls only one function!
-# type vs isinstance
-# Both type and isinstance can be used to type-check
-# In general, (isinstance(x, T)) will be more robust than (type(x) == T)
-print(type("abc") == str)
-print(isinstance("abc", str))
-# We'll see better reasons for this when we cover OOP + inheritance later
-# in the course.  For now, here is one reason:  say you wanted to check
-# if a value is any kind of number (int, float, complex, etc). 
-# You could do:
-def isNumber(x):
-    return ((type(x) == int) or
-            (type(x) == float)) # are we sure this is ALL kinds of numbers?
-print(isNumber(1), isNumber(1.1), isNumber(1+2j), isNumber("wow"))
-# But this is cleaner, and works for all kinds of numbers, including
-# complex numbers for example:
-import numbers
-def isNumber(x):
-    return isinstance(x, numbers.Number) # works for any kind of number
-print(isNumber(1), isNumber(1.1), isNumber(1+2j), isNumber("wow"))
-""", "kw_editor", "kw_console", "kw__container", "kw_py_src")
-# id 為 "ex3" 的按鈕點按時, 執行 Ex3 物件中的 prog 方法
-doc["ex3"].bind('click', Ex3.prog)
-</script>
-</p>
-<p><!-- ***************************** slide ex3 end --></p>
-<p><!-- ***************************** slide ex4 start --></p>
-<p>
-<script type="text/python3">
-from browser import document as doc
-import beditor
-Ex4 = beditor.editor("""# Python 函式
-# Vocabulary
-x = 5
-def f(y, z):
-    result = x + y + z
-    return result
-print(f(1, 2)) # 8
-print(f(3, 4)) # 12
-# Vocabulary:
-#   variables: global vs. local
-#   statements vs. expressions
-#   function definitions vs. function calls
-#   parameters vs. arguments
-# Return Statements
-# Basic example
-def isPositive(x):
-    return (x > 0)
-print(isPositive(5))  # True
-print(isPositive(-5)) # False
-print(isPositive(0))  # False
-# Return ends the function immediately
-def isPositive(x):
-    print("Hello!")   # runs
-    return (x > 0)
-    print("Goodbye!") # does not run ("dead code")
-print(isPositive(5))  # prints Hello, then True
-# No return statement --> return None
-def f(x):
-    x + 42
-print(f(5)) # None
-def f2(x):
-    result = x + 42
-print(f2(5)) # None
-# Print versus Return
-# This is a common early mistake (confusing print and return):
-def cubed(x):
-    print(x**3) # Here is the error!
-cubed(2)          # seems to work!
-print(cubed(3))   # sort of works (but prints None, which is weird)
-print(2*cubed(4)) # Error!
-# Once again (correctly)
-def cubed2(x):
-    return (x**3) # That's better!
-cubed2(2)          # seems to be ignored (why?)
-print(cubed2(3))   # works!
-print(2*cubed2(4)) # works!
-# Different Parameter and Return Types
-def hypotenuse(a, b):
-    return ((a**2) + (b**2))**0.5
-print(hypotenuse(3, 4)) # 5.0 (not 5)
-print("---------------------")
-def xor(b1, b2):
-    return ((b1 and (not b2)) or (b2 and (not b1)))  # same as (b1 != b2)
-print(xor(True,  True))  # False
-print(xor(True,  False)) # True
-print(xor(False, True))  # True
-print(xor(False, False)) # False
-print("---------------------")
-def isPositive(n):
-    return (n > 0)
-print(isPositive(10))     # True
-print(isPositive(-1.234)) # False
-# Function Composition
-def f(w):
-    return 10*w
-def g(x, y):
-    return f(3*x) + y
-def h(z):
-    return f(g(z, f(z+1)))
-print(h(1)) # hint: try the "visualize" feature
-# Helper Functions 
-def onesDigit(n):
-    return n%10
-def largerOnesDigit(x, y):
-    return max(onesDigit(x), onesDigit(y))
-print(largerOnesDigit(134, 672)) # 4
-print(largerOnesDigit(132, 674)) # Still 4
-# Test Functions
-# A broken test function
-def onesDigit(n):
-    return n%10
-def testOnesDigit():
-    print("Testing onesDigit()...", end="")
-    assert(onesDigit(5) == 5)
-    assert(onesDigit(123) == 3)
-    assert(onesDigit(100) == 0)
-    assert(onesDigit(999) == 9)
-    print("Passed!")
-testOnesDigit() # Passed!  Why is this bad?
-# A better version
-def onesDigit2(n):
-    return n%10
-def testOnesDigit2():
-    print("Testing onesDigit()...", end="")
-    assert(onesDigit2(5) == 5)
-    assert(onesDigit2(123) == 3)
-    assert(onesDigit2(100) == 0)
-    assert(onesDigit2(999) == 9)
-    assert(onesDigit2(-123) == 3) # Added this test
-    print("Passed!")
-testOnesDigit2() # Crashed!  So the test function worked!
-# Local Variable Scope
-def f(x):
-    print("In f, x =", x)
-    x += 5
-    return x
-def g(x):
-    return f(x*2) + f(x*3)
-print(g(2))
-# Another example
-def f(x):
-    print("In f, x =", x)
-    x += 7
-    return round(x / 3)
-def g(x):
-    x *= 10
-    return 2 * f(x)
-def h(x):
-    x += 3
-    return f(x+4) + g(x)
-print(h(f(1)))
-# Global Variable Scope
-# In general, you should avoid using global variables.
-# You will even lose style points if you use them!
-# Still, you need to understand how they work, since others
-# will use them, and there may also be some very few occasions
-# where you should use them, too!
-g = 100
-def f(x):
-    return x + g
-print(f(5)) # 105
-print(f(6)) # 106
-print(g)    # 100
-# Another exampl
-g = 100
-def f(x):
-    # If we modify a global variable, we must declare it as global.
-    # Otherwise, Python will assume it is a local variable.
-    global g
-    g += 1
-    return x + g
-print(f(5)) # 106
-print(f(6)) # 108
-print(g)    # 102
-# Default arguments
-# Sometimes, a function has a parameter that has a natural default
-# We can specify that default value in the function definition,
-# then choose whether or not to include it in the function call.
-def f(x, y=10):
-    return x + y
-print(f(5))   # 15
-print(f(5,1)) # 6
-""", "kw_editor", "kw_console", "kw__container", "kw_py_src")
-# id 為 "ex4" 的按鈕點按時, 執行 Ex4 物件中的 prog 方法
-doc["ex4"].bind('click', Ex4.prog)
-</script>
-</p>
-<p><!-- ***************************** slide ex4 end --></p>
-<!-- line drawing start -->
-<p>
-<script type="text/python3">
-from browser import document as doc
-import beditor
-Draw = beditor.editor("""# Line drawing
-# 導入 doc
-from browser import document as doc
-from browser import html
-import math
-canvas = html.CANVAS(width = 300, height = 200)
-canvas.id = "line_drawing"
-brython_div = doc["brython_div"]
-brython_div <= canvas
-# 準備繪圖畫布
-canvas = doc["line_drawing"]
-ctx = canvas.getContext("2d")
-# 進行座標轉換, x 軸不變, y 軸反向且移動 canvas.height 單位光點
-# ctx.setTransform(1, 0, 0, -1, 0, canvas.height)
-# 以下採用 canvas 原始座標繪圖
-# 設定填圖顏色
-ctx.fillStyle = "rgb(200,0,0)"
-# 設定畫筆顏色
-ctx.strokeStyle = "rgb(0,0,200)"
-# 乘上 deg 可轉為徑度單位
-deg = math.pi / 180
-# 建立多邊形定點位置畫線函式
-def star(radius, xc, yc, n):
-    #radius = 100
-    #xc = 200
-    #yc = 200
-    xi = xc + radius*math.cos((360/n)*deg+90*deg)
-    yi = yc - radius*math.sin((360/n)*deg+90*deg)
-    ctx.beginPath()
-    ctx.moveTo(xi,yi)
-    for i in range(2, n+1):
-        x = xc + radius*math.cos((360/n)*deg*i+90*deg)
-        y = yc - radius*math.sin((360/n)*deg*i+90*deg)
-        ctx.lineTo(x,y)
-# 以下利用多邊形畫線函式呼叫執行畫框線或填入顏色
-# 畫五邊形框線
-star(50, 50, 50, 5)
-ctx.closePath()
-ctx.stroke()
-    
-# 填三角形色塊
-star(50, 150, 50, 3)
-ctx.closePath()
-ctx.fill()
-    
-# 改變畫線顏色後, 畫七邊形框線
-ctx.strokeStyle = "rgb(0,200,20)"
-star(50, 250, 50, 7)
-ctx.closePath()
-ctx.stroke()
-""", "kw_editor", "kw_console", "kw__container", "kw_py_src")
-# id 為 "draw" 的按鈕點按時, 執行 Draw 物件中的 prog 方法
-doc["draw"].bind('click', Draw.prog)
-</script>
-</p>
-<!-- line drawing ends -->
-<p></p>
-<!-- flag ex start -->
-<p>
-<script type="text/python3">
-from browser import document as doc
-import beditor
-Flag = beditor.editor("""# 畫中華民國國旗
-# 導入 doc
-from browser import document as doc
-from browser import html
-import math
-canvas = html.CANVAS(width = 300, height = 200)
-canvas.style = {"width": "100%"}
-canvas.id = "taiwan_flag"
-brython_div = doc["brython_div"]
-brython_div <= canvas
-# 準備繪圖畫布
-canvas = doc["taiwan_flag"]
-ctx = canvas.getContext("2d")
-# 進行座標轉換, x 軸不變, y 軸反向且移動 canvas.height 單位光點
-# ctx.setTransform(1, 0, 0, -1, 0, canvas.height)
-# 以下採用 canvas 原始座標繪圖
-flag_w = canvas.width
-flag_h = canvas.height
-circle_x = flag_w/4
-circle_y = flag_h/4
-# 先畫滿地紅
-ctx.fillStyle='rgb(255, 0, 0)'
-ctx.fillRect(0,0,flag_w,flag_h)
-# 再畫青天
-ctx.fillStyle='rgb(0, 0, 150)'
-ctx.fillRect(0,0,flag_w/2,flag_h/2)
-# 畫十二道光芒白日
-ctx.beginPath()
-star_radius = flag_w/8
-angle = 0
-for i in range(24):
-    angle += 5*math.pi*2/12
-    toX = circle_x + math.cos(angle)*star_radius
-    toY = circle_y + math.sin(angle)*star_radius
-    # 只有 i 為 0 時移動到 toX, toY, 其餘都進行 lineTo
-    if (i):
-        ctx.lineTo(toX, toY)
-    else:
-        ctx.moveTo(toX, toY)
-ctx.closePath()
-# 將填色設為白色
-ctx.fillStyle = '#fff'
-ctx.fill()
-# 白日:藍圈
-ctx.beginPath()
-ctx.arc(circle_x, circle_y, flag_w*17/240, 0, math.pi*2, True)
-ctx.closePath()
-# 填色設為藍色
-ctx.fillStyle = 'rgb(0, 0, 149)'
-ctx.fill()
-# 白日:白心
-ctx.beginPath()
-ctx.arc(circle_x, circle_y, flag_w/16, 0, math.pi*2, True)
-ctx.closePath()
-# 填色設為白色
-ctx.fillStyle = '#fff'
-ctx.fill()
-""", "kw_editor", "kw_console", "kw__container", "kw_py_src")
-# id 為 "flag" 的按鈕點按時, 執行 Flag 物件中的 prog 方法
-doc["flag"].bind('click', Flag.prog)
-</script>
-</p>
-<!-- flag ex ends -->
-<p></p>
-<!-- bunny start -->
-<p>
-<script type="text/python3">
-from browser import document as doc
-import beditor
-Bunny = beditor.editor("""# Ggame
-from ggame import App, ImageAsset, Sprite, MouseEvent
-from random import random, randint
-from browser import document as doc
-from browser import html
-import math
-# 引入既有的id="graphics-column" 標註
-graphics_column = doc["graphics-column"]
-# 建立內定名稱為 "ggame-canvas" 的 canvas 標註
-canvas = html.CANVAS(width = 600, height = 400)
-canvas.id = "ggame-canvas"
-# 將 canvas 插入 gc 標註中
-graphics_column <= canvas
-class Bunny(Sprite):
-    
-    asset = ImageAsset("/images/bunny.png")
-    
-    def __init__(self, position):
-        super().__init__(Bunny.asset, position)
-        # register mouse events
-        App.listenMouseEvent(MouseEvent.mousedown, self.mousedown)
-        App.listenMouseEvent(MouseEvent.mouseup, self.mouseup)
-        App.listenMouseEvent(MouseEvent.mousemove, self.mousemove)
-        self.dragging = True
-        self.deltax = 0
-        self.deltay = 0
-    
-    def step(self):
-        # Every now and then a bunny hops...
-        if random() < 0.01:
-            self.x += randint(-20,20)
-            self.y += randint(-20,20)
-        
-        
-    def mousedown(self, event):
-        # capture any mouse down within 50 pixels
-        self.deltax = event.x - (self.x + self.width//2) 
-        self.deltay = event.y - (self.y + self.height//2)
-        if abs(self.deltax) < 50 and abs(self.deltay) < 50:
-            self.dragging = True
-            # only drag one bunny at a time - consume the event
-            event.consumed = True
-            
-    def mousemove(self, event):
-        if self.dragging:
-            self.x = event.x - self.deltax - self.width//2
-            self.y = event.y - self.deltay - self.height//2
-            event.consumed = True
-            
-    def mouseup(self, event):
-        if self.dragging:
-            self.dragging = False
-            event.consumed = True
-            
-        
-class DemoApp(App):
-    
-    def __init__(self):
-        super().__init__()
-        for i in range(5):
-            Bunny((randint(50, 600), randint(50, 400)))
-        
-    def step(self):
-        # Override step to perform action on each frame update
-        for bunny in self.spritelist:
-            bunny.step()
-# Create the app
-app = DemoApp()  
-# Run the app
-app.run()
-""", "kw_editor", "kw_console", "kw__container", "kw_py_src")
-# id 為 "bunny" 的按鈕點按時, 執行 Bunny 物件中的 prog 方法
-doc["bunny"].bind('click', Bunny.prog)
-</script>
-</p>
-<!-- bunny ends -->
-<p></p>
-<!-- clear canvas start -->
-<p>
-<script type="text/python3">
-from browser import document as doc
-import beditor
-Clear = beditor.editor("""# 清除畫布
-from browser import document, html
-brython_div = document["brython_div"] 
-brython_div.clear()
-""", "kw_editor", "kw_console", "kw__container", "kw_py_src")
-# id 為 "clear" 的按鈕點按時, 執行 Clear 物件中的 prog 方法
-doc["clear"].bind('click', Clear.prog)
-</script>
-</p>
-<!-- clear canvas ends -->
-<p></p>
-<!-- cango spur gears start -->
-<p>
-<script type="text/python3">
-from browser import document as doc
-import beditor
-Spur = beditor.editor("""# Cango Spur Gears
-from browser import document as doc
-from browser import html
-import math
-canvas = html.CANVAS(width = 600, height = 400)
-canvas.id = "cango_gear"
-brython_div = doc["brython_div"]
-brython_div <= canvas
-from browser import document as doc
-from browser import window
-import math
-canvas = doc["cango_gear"]
-# 此程式採用 Cango Javascript 程式庫繪圖, 因此無需 ctx
-#ctx = canvas.getContext("2d")
-cango = window.Cango.new
-# 針對變數的轉換, shapeDefs 在 Cango 中資料型別為變數, 可以透過 window 轉換
-shapedefs = window.shapeDefs
-shape = window.Shape.new
-path = window.Path.new
-creategeartooth = window.createGearTooth.new
-tweener = window.Tweener.new
-# 經由 Cango 轉換成 Brython 的 cango, 指定將圖畫在 id="cango_gear" 的 canvas 上
-cgo = cango("cango_gear")
-######################################
-# 畫正齒輪輪廓
-#####################################
-def cangoGear(n, m, pa):
-    # n 為齒數
-    #n = 17
-    # pa 為壓力角
-    #pa = 25
-    # m 為模數, 根據畫布的寬度, 計算適合的模數大小
-    # Module = mm of pitch diameter per tooth
-    #m = 0.8*canvas.width/n
-    # pr 為節圓半徑
-    pr = n*m/2 # gear Pitch radius
-    # generate gear
-    data = creategeartooth(m, n, pa)
-    # Brython 程式中的 print 會將資料印在 Browser 的 console 區
-    #print(data)
-    gearTooth = path(data, {
-      "fillColor":"#ddd0dd",
-      "border": True,
-      "strokeColor": "#606060" })
-    gearTooth.rotate(180/n) # rotate gear 1/2 tooth to mesh
-    # 單齒的齒形資料經過旋轉後, 將資料複製到 gear 物件中
-    gear = gearTooth.dup()
-    # gear 為單一齒的輪廓資料
-    #cgo.render(gearTooth)
-    # 利用單齒輪廓旋轉, 產生整個正齒輪外形
-    for i in range(1, n):
-        # 將 gearTooth 中的資料複製到 newTooth
-        newTooth = gearTooth.dup()
-        # 配合迴圈, newTooth 的齒形資料進行旋轉, 然後利用 appendPath 方法, 將資料併入 gear
-        newTooth.rotate(360*i/n)
-        gear.appendPath(newTooth)
-    # 建立軸孔
-    # add axle hole, hr 為 hole radius
-    hr = 0.6*pr # diameter of gear shaft
-    shaft = path(shapedefs.circle(hr), {
-      "fillColor":"#ddd0dd",
-      "border": True,
-      "strokeColor": "#606060" })
-    gear.appendPath(shaft) # retain the 'moveTo' command for shaft sub path
-    return gear
-# 設定兩齒齒數
-n1 = 17
-n2 = 11
-n3 = 13
-reduced_ratio = 0.5
-# 使用 80% 的畫布寬度
-m = 0.8*canvas.width/((n1+n2+n3)*reduced_ratio)
-# 設定共同的壓力角
-pa = 25
-# n 齒輪的節圓半徑
-pr1 = n1*m/2
-# n2 齒輪的節圓半徑
-pr2 = n2*m/2
-pr3 = n3*m/2
-cx = canvas.width/2
-cy = canvas.height/2
-# 建立 gears
-gear1 = cangoGear(n1, m, pa)
-gear2 = cangoGear(n2, m, pa)
-gear3 = cangoGear(n3, m, pa)
-from browser.timer import set_interval
-deg = math.pi/180
-rotate_speed = 12*deg
-def draw():
-    cgo.clearCanvas()
-    gear1.transform.translate(cx-(pr1+pr2)*reduced_ratio, cy)
-    gear1.transform.scale(reduced_ratio)
-    gear1.transform.rotate(0)
-    gear1.rotate(rotate_speed)
-    cgo.render(gear1)
-    
-    gear2.transform.translate(cx, cy)
-    gear2.transform.scale(reduced_ratio)
-    gear2.transform.rotate(180+(360/n2/2))
-    gear2.rotate(-(rotate_speed)*n1/n2)
-    cgo.render(gear2)
-    
-    gear3.transform.translate(cx+(pr2+pr3)*reduced_ratio, cy)
-    gear3.transform.scale(reduced_ratio)
-    gear3.transform.rotate(180+(360/n3/2)+(180+(360/n2/2))*n2/n3)
-    gear3.rotate((rotate_speed*n1/n2)*(n2/n3))
-    cgo.render(gear3)
-set_interval(draw, 2)
-""", "kw_editor", "kw_console", "kw__container", "kw_py_src")
-# id 為 "spur" 的按鈕點按時, 執行 Spur 物件中的 prog 方法
-doc["spur"].bind('click', Spur.prog)
-</script>
-</p>
-<!-- cango spur gears ends -->
-<p></p>
-<!-- temp convert start -->
-<p>
-<script type="text/python3">
-from browser import document as doc
-import beditor
-Temp = beditor.editor("""# Temperature Conversion
-# Temperature Conversion
-'''
-C to F: Celsius to Fahrenheit Conversion Formula. To convert temperatures in degrees Celsius to Fahrenheit, multiply by 1.8 (or 9/5) and add 32.
-To convert temperatures in degrees Fahrenheit to Celsius, subtract 32 and multiply by .5556 (or 5/9).
-Fahrenheit = Celsius*9/5 + 32
-Celsium = (Fahrenheit - 32)*5/9
-'''
-from browser import document, html
-brython_div = document["brython_div"]
-def c2f(c):
-    f = round(c*9/5 + 32, 3)
-    return "Celsiusc: "+ str(c) +         " degrees = Fahrenheit: " + str(f) + " degrees"
-    
-def f2c(f):
-    c = round((f - 32)*5/9, 3)
-    return "Fahrenheit: "+ str(f) +         " degrees = Celsiusc: " + str(c) + " degrees"
-    
-choice = input("c2f or f2c")
-if choice == "c2f":
-    '''
-    c = float(input("input Celsius in degrees"))
-    print(c2f(c))
-    '''
-    for deg in range(100):
-        brython_div <= c2f(deg)
-        brython_div <= html.BR()
-else:
-    '''
-    f = float(input("input Fahrenheit in degrees"))
-    print(f2c(f))
-    '''
-    for deg in range(100):
-        brython_div <= f2c(deg)
-        brython_div <= html.BR()
-""", "kw_editor", "kw_console", "kw__container", "kw_py_src")
-# id 為 "temp" 的按鈕點按時, 執行 Temp 物件中的 prog 方法
-doc["temp"].bind('click', Temp.prog)
-</script>
-</p>
-<!-- temp convert ends -->
-<p></p>
-<!-- forloop start -->
-<p>
-<script type="text/python3">
-from browser import document as doc
-import beditor
-Forloop = beditor.editor("""# For loop
-for i in range(5):
-    print(i)
-""", "kw_editor", "kw_console", "kw__container", "kw_py_src")
-# id 為 "forloop" 的按鈕點按時, 執行 Forloop 物件中的 prog 方法
-doc["forloop"].bind('click', Forloop.prog)
-</script>
-</p>
-<!-- forloop ends -->
-<p></p>
-<!-- guess start -->
-<p>
-<script type="text/python3">
-from browser import document as doc
-import beditor
-Guess = beditor.editor("""# 猜數字遊戲
-from browser import document, html, alert
-import random
-# 跳出文字說明視窗
-alert("開始玩猜數字遊戲")
-# 利用 random 模組中的 randint 取 1~100 間的亂數
-標準答案 = random.randint(1, 100)
-# 利用 input 函式視窗, 取使用者所猜的數字, 轉為整數
-你猜的數字 = int(input("請輸入您所猜 1~100 間的整數:"))
-# 猜測次數起始值設為 1
-猜測次數 = 1
-# 進入重複迴圈, 直到猜對數字
-while 標準答案 != 你猜的數字:
-    # 根據使用者所猜的數字, 與答案比較後, 給出提示
-    if 標準答案 < 你猜的數字:
-        alert("猜第" + str(猜測次數) + "次, 太大了，再猜 :)加油")
-    else:
-        alert("猜第" + str(猜測次數) + "次, 太小了，再猜 :)加油")
-    你猜的數字 = int(input("請輸入您所猜 1~100 間的整數:"))
-    # 猜測次數累加
-    猜測次數 += 1
-# 跳出迴圈表示猜對, 給出最後文字說明視窗
-alert("猜對了！答案為" + str(標準答案) + ", 總共猜了" + str(猜測次數) + "次")
-""", "kw_editor", "kw_console", "kw__container", "kw_py_src")
-# id 為 "guess" 的按鈕點按時, 執行 Guess 物件中的 prog 方法
-doc["guess"].bind('click', Guess.prog)
-</script>
-</p>
-<!-- guess ends -->
-<p></p>
-<!-- autoguess start -->
-<p>
-<script type="text/python3">
-from browser import document as doc
-import beditor
-Autoguess = beditor.editor("""# 程式自動猜數字遊戲
-from browser import document, html, alert
-import random
- 
-id4 = document["brython_div"]
-執行次數 = 100
-總猜測次數 = 0
-for i in range(執行次數):
-    id4 <= "第" + str(i+1) + "次玩:" + html.BR()
-    下限 = 1
-    上限 = 100
-    標準答案 = random.randint(下限, 上限)
-    pc猜的數字 = random.randint(下限, 上限)
-    #print(標準答案, pc猜的數字)
-    #integer int()
-    #string str()
-    #float float()
-    #你猜的數字 = int(input("請輸入您所猜的整數:"))
-    猜測次數 = 1
-    while 標準答案 != pc猜的數字:
-        if 標準答案 < pc猜的數字:
-            #print("太大了，再猜一次 :)加油")
-            # 因此已經確定"pc猜的數字"不是答案, 因此 - 1
-            id4 <= "電腦猜的數字:" + str(pc猜的數字) + " 太大了!" + html.BR()
-            上限 = pc猜的數字 - 1
-        else:
-            #print("太小了，再猜一次 :)加油")
-            # 因此已經確定"pc猜的數字"不是答案, 因此 + 1
-            id4 <= "電腦猜的數字:" + str(pc猜的數字) + " 太小了!" + html.BR()
-            下限 = pc猜的數字 + 1
-        #pc猜的數字 = int(input("請輸入您所猜的整數:"))
-        pc猜的數字 = random.randint(下限, 上限)
-        猜測次數 += 1
-    #print("猜對了！總共猜了", 猜測次數, "次")
-    id4 <= "電腦猜對了, 答案為: " + str(標準答案) + ", 總共猜了 "+ str(猜測次數) + "次" + html.BR()
-    總猜測次數 += 猜測次數
-平均猜測次數 = int(總猜測次數/執行次數)
-#print("平均次數", 平均猜測次數)
-id4 <= "平均次數: " + str(平均猜測次數)
-""", "kw_editor", "kw_console", "kw__container", "kw_py_src")
-# id 為 "autoguess" 的按鈕點按時, 執行 Autoguess 物件中的 prog 方法
-doc["autoguess"].bind('click', Autoguess.prog)
-</script>
-</p>
-<!-- autoguess ends -->
-<p></p>
-<!-- lottery start -->
-<p>
-<script type="text/python3">
-from browser import document as doc
-import beditor
-Lottery = beditor.editor("""# 大樂透電腦選號
-# lottery
-from browser import document, html, alert
-import random
-try:
-    total = int(input("請問要出幾張大樂透彩卷號碼?"))
-except:
-    alert("請輸入要選擇大樂透電腦選號數量的'整數'")
-    total = int(input("請問要出幾張大樂透彩卷號碼?"))
-# 準備將電腦選出的號碼, 輸出到內定 id="brython_div" 的標註區域
-output_div = document["brython_div"]
-output_div <= "以下將出 " + str(total) + " 張電腦選號彩卷:" + html.BR()
-for i in range(1, total + 1):
-    # 利用 list(range()) 產生 1 到 49 的 population list
-    # 然後再透過 random.sample(population, k) 
-    # 從 population, 產生 k 個不同的數字
-    numbers = random.sample(list(range(1, 49)), 6)
-    output_div <= str(i) + ". 電腦選號為: " + str(numbers) + html.BR()
-""", "kw_editor", "kw_console", "kw__container", "kw_py_src")
-# id 為 "lottery" 的按鈕點按時, 執行 Lottery 物件中的 prog 方法
-doc["lottery"].bind('click', Lottery.prog)
-</script>
-</p>
-<!-- lottery ends -->
-<p></p>
-<!-- 台灣威力彩 start -->
-<p>
-<script type="text/python3">
-from browser import document as doc
-import beditor
-Weleadlottery = beditor.editor("""# 威力彩電腦選號
-# weleadlottery
-from browser import document, html, alert
-import random
-try:
-    total = int(input("請問要出幾張威力彩卷號碼?"))
-except:
-    alert("請輸入要選擇威力彩電腦選號數量的'整數'")
-    total = int(input("請問要出幾張威力彩卷號碼?"))
-# 準備將電腦選出的號碼, 輸出到內定 id="brython_div" 的標註區域
-output_div = document["brython_div"]
-output_div <= "以下將出 " + str(total) + " 張威力彩電腦選號彩卷:" + html.BR()
-for i in range(1, total + 1):
-    # 利用 list(range()) 產生第一區 1 到 38 , 第二區 1 到 8 的 population list
-    # 然後再透過 random.sample(population, k) 
-    # 從 population, 產生 k 個不同的數字
-    section1_numbers = random.sample(list(range(1, 38)), 6)
-    section2_number = random.sample(list(range(1, 8)), 1)
-    output_div <= str(i) + ". 電腦選號第一區為: " + str(section1_numbers) + html.BR()
-    output_div <= ". 電腦選號第二區為: " + str(section2_number) + html.BR()
-""", "kw_editor", "kw_console", "kw__container", "kw_py_src")
-# id 為 "lottery" 的按鈕點按時, 執行 Lottery 物件中的 prog 方法
-doc["weleadlottery"].bind('click', Weleadlottery.prog)
-</script>
-</p>
-<!-- 台灣威力彩 ends -->
-<p></p>
-<!-- bezier starts -->
-<p>
-<script type="text/python3">
-from browser import document as doc
-import beditor
-Bezier = beditor.editor("""# Cango Bezier 繪圖
-from browser import window, html
-from browser import document as doc
-canvas = html.CANVAS(width = 600, height = 400)
-canvas.id = "canvas"
-brython_div = doc["brython_div"]
-brython_div <= canvas
-# Javascript 物件
-cango = window.Cango.new
-path = window.Path.new
-shape = window.Shape.new
-group = window.Group.new
-# Javascript 變數
-shapedefs = window.shapeDefs
-g1 = cango("canvas")
-g1.clearCanvas()
-g1.gridboxPadding(10, 10, 5, 7)
-g1.fillGridbox("lightgreen")
-g1.setWorldCoordsRHC(-100, -100, 400)
-x1 = 40
-y1 = 20
-cx1 = 90
-cy1 = 120
-x2 = 120
-y2 = 100
-cx2 = 130
-cy2 = 20
-cx3 = 150
-cy3 = 120
-x3 = 180
-y3 = 60
-def dragC1(mousePos):
-    global cx1, cy1
-    cx1 = mousePos.x
-    cy1 = mousePos.y
-    drawCurve()
-def dragC2(mousePos):
-    global cx2, cy2
-    cx2 = mousePos.x
-    cy2 = mousePos.y
-    drawCurve()
-def dragC3(mousePos):
-    global cx3, cy3
-    cx3 = mousePos.x
-    cy3 = mousePos.y
-    drawCurve()
-def drawCurve():
-    qbez = path(['M', x1, y1, 'Q', cx1, cy1, x2, y2], {
-      'strokeColor':'blue'})
-    cbez = path(['M', x2, y2, 'C', cx2, cy2, cx3, cy3, x3, y3], {
-      'strokeColor':'green'})
-    L1 = path(['M', x1, y1, 'L', cx1, cy1, x2, y2], {
-      'strokeColor':"rgba(0, 0, 0, 0.2)",
-      'dashed':[4]})
-    L2 = path(['M', x2, y2, 'L', cx2, cy2], {
-      'strokeColor':"rgba(0, 0, 0, 0.2)",
-      'dashed':[4]})
-    L3 = path(['M', x3, y3, 'L', cx3, cy3], {
-      'strokeColor':"rgba(0, 0, 0, 0.2)",
-      'dashed':[4]})
-    c1.transform.translate(cx1, cy1)
-    c2.transform.translate(cx2, cy2)
-    c3.transform.translate(cx3, cy3)
-    grp = group(qbez, cbez, L1, L2, L3, c1, c2, c3)
-    g1.render(grp, True)
-g1.clearCanvas("lightyellow")
-g1.deleteAllLayers()
-g1.setWorldCoordsRHC(0, 0, 200)
-c1 = shape(shapedefs.circle(6), {'fillColor':'red'})
-c1.enableDrag(None, dragC1, None)
-c2 = shape(shapedefs.circle(6), {'fillColor':'red'})
-c2.enableDrag(None, dragC2, None)
-c3 = shape(shapedefs.circle(6), {'fillColor':'red'})
-c3.enableDrag(None, dragC3, None);
-drawCurve()
-""", "kw_editor", "kw_console", "kw__container", "kw_py_src")
-# id 為 "bezier" 的按鈕點按時, 執行 Bezier 物件中的 prog 方法
-doc["bezier"].bind('click', Bezier.prog)
-</script>
-</p>
-<!-- bezier ends -->
-<p></p>
-<!-- turtle1 starts -->
-<p>
-<script type="text/python3">
-from browser import document as doc
-import beditor
-Turtle1 = beditor.editor("""# Turtle1 繪圖
-from browser import window, html
-from browser import document as doc
-import turtle
-turtle.set_defaults(
-    turtle_canvas_wrapper = doc['brython_div']
-)
-t = turtle.Turtle()
-t.width(5)
-for c in ['red', '#00ff00', '#fa0', 'rgb(0,0,200)']:
-    t.color(c)
-    t.forward(100)
-    t.left(90)
-# dot() and write() do not require the pen to be down
-t.penup()
-t.goto(-30, -100)
-t.dot(40, 'rgba(255, 0, 0, 0.5')
-t.goto(30, -100)
-t.dot(40, 'rgba(0, 255, 0, 0.5')
-t.goto(0, -70)
-t.dot(40, 'rgba(0, 0, 255, 0.5')
-t.goto(0, 125)
-t.color('purple')
-t.write("這就是 Brython, 網頁上的 Python", font=("Arial", 15, "normal"))
-turtle.done()
-""", "kw_editor", "kw_console", "kw__container", "kw_py_src")
-# id 為 "turtle1" 的按鈕點按時, 執行 Turtle1 物件中的 prog 方法
-doc["turtle1"].bind('click', Turtle1.prog)
-</script>
-</p>
-<!-- turtle1 ends -->
-<p></p>
-<!-- turtle2 starts -->
-<p>
-<script type="text/python3">
-from browser import document as doc
-import beditor
-Turtle2 = beditor.editor("""# Turtle2 繪圖
-from browser import document as doc
-import turtle
-turtle.set_defaults(
-    turtle_canvas_wrapper = doc['brython_div']
-)
-star = turtle.Turtle()
-for i in range(5):
-    star.forward(250)
-    star.right(144)
-    
-turtle.done()
-""", "kw_editor", "kw_console", "kw__container", "kw_py_src")
-# id 為 "turtle2" 的按鈕點按時, 執行 Turtle2 物件中的 prog 方法
-doc["turtle2"].bind('click', Turtle2.prog)
-</script>
-</p>
-<!-- turtle2 ends -->
-<p></p>
-<!-- turtle3 starts -->
-<p>
-<script type="text/python3">
-from browser import document as doc
-import beditor
-Turtle3 = beditor.editor("""# Turtle3 繪圖
-# https://michael0x2a.com/blog/turtle-examples
-from browser import document as doc
-import turtle
-turtle.set_defaults(
-    turtle_canvas_wrapper = doc['brython_div']
-)
-painter = turtle.Turtle()
-painter.pencolor("blue")
-for i in range(50):
-    painter.forward(50)
-    painter.left(123) # Let's go counterclockwise this time 
-    
-painter.pencolor("red")
-for i in range(50):
-    painter.forward(100)
-    painter.left(123)
-    
-turtle.done()
-""", "kw_editor", "kw_console", "kw__container", "kw_py_src")
-# id 為 "turtle3" 的按鈕點按時, 執行 Turtle3 物件中的 prog 方法
-doc["turtle3"].bind('click', Turtle3.prog)
-</script>
-</p>
-<!-- turtle3 ends -->
-<p></p>
-<!-- turtle4 starts -->
-<p>
-<script type="text/python3">
-from browser import document as doc
-import beditor
-Turtle4 = beditor.editor("""# Turtle4 繪圖
-# https://docs.python.org/3.7/library/turtle.html?highlight=turtle
-# https://fiftyexamples.readthedocs.io/en/latest/turtle.html
-from browser import document as doc
-import turtle
-turtle.set_defaults(
-    turtle_canvas_wrapper = doc['brython_div']
-)
-# 輸入 "turtle" 字串, 表示要使用內建的烏龜圖示
-t = turtle.Turtle("turtle")
-# 設定繪圖尺寸
-screen_x = 500-20
-screen_y = 300
-# 提筆, 將烏龜移動到畫布中心
-t.penup()
-t.home()
-# 內定方向為右, 前進 screen_x/2
-t.forward(screen_x / 2)
-# 將方向往右轉 90 度
-t.right(90)
-# 此時方向向下, 前進 screen_y/2
-t.forward(screen_y / 2)
-# 令烏龜方向轉絕對角度 180, 等同轉相對角度 90 度, 即 t.right(90)
-t.setheading(180)
-# 將畫筆顏色設為紅色
-t.pencolor('red')
-# 下筆準備繪圖
-t.pendown()
-# 設筆寬度為 10
-t.pensize(10)
-# 進入重複迴圈, 此時方向向右, 分別
-# 前進 screen_x, 之後轉 90 度, 方向朝上
-# 再前進 screen_y, 之後再轉 90 度, 方向朝右
-# 再前進 screen_x, 之後轉 90 度, 方向朝下
-# 最後再前進 screen_y 後, 將方向轉為向左
-for distance in (screen_x, screen_y, screen_x, screen_y):
-    t.forward(distance)
-    t.right(90)
-# 提筆後, 將烏龜轉回內定方向回到畫布中心
-t.penup()
-t.home()
-# 完成 turtle 繪圖
-turtle.done()
-""", "kw_editor", "kw_console", "kw__container", "kw_py_src")
-# id 為 "turtle4" 的按鈕點按時, 執行 Turtle4 物件中的 prog 方法
-doc["turtle4"].bind('click', Turtle4.prog)
-</script>
-</p>
-<!-- turtle4 ends -->
-<p></p>
-<!-- turtle5 starts -->
-<p>
-<script type="text/python3">
-from browser import document as doc
-import beditor
-Turtle5 = beditor.editor("""# Turtle5 繪圖
-# https://brython.info/gallery/turtle.html
-from browser import document as doc
-import turtle
-import math
-turtle.set_defaults(
-    turtle_canvas_wrapper = doc['brython_div']
-)
-t = turtle.Turtle("turtle")
-t.speed(1)
-t.forward(50)
-print("Should be (50, 0):", t.position())
-print("Should be 50: ", t.xcor())
-print("Should be 0: ", t.ycor())
-t.left(90)
-t.color("blue")
-t.speed(2)
-t.fd(50)
-print("Should be (50, 50):", t.pos())
-print("Should be 225: ", t.towards(0, 0))
-print("Should be 90: ", t.heading())
-print("Should be approximately 71:", t.distance(0, 0))
-# Draw the same square in three different angle modes
-t.width(4)
-print("Drawing using degrees - the default")
-print("Heading should be 90: ", t.heading())
-for i in range(4):
-    t.forward(100)
-    t.left(90)
-print("Drawing using radians")
-t.radians()
-print("Heading should be pi/2: ", t.heading())
-for i in range(4):
-    t.forward(100)
-    t.left(math.pi/2)
-print("Drawing using gradients")
-t.degrees(400)
-print("Heading should be 100: ", t.heading())
-for i in range(4):
-    t.forward(100)
-    t.left(100)
-t.degrees()
-t.width(1)
-t.lt(90)
-t.color("orange")
-t.backward(50)
-t.right(90)
-t.color("green")
-t.back(50)
-t.rt(90)
-t.color("red")
-t.bk(50)
-t.stamp()
-t.speed(4)
-t.color("black", "white")
-t.goto(-100, 100)
-t.stamp()
-t.color("blue", "yellow")
-t.setposition(0, 100)
-t.stamp()
-t.color("green", "white")
-t.setpos(100, 100)
-t.stamp()
-t.speed(10)
-t.color("orange")
-t.sety(-100)
-t.setx(-100)
-t.stamp()
-t.color("cyan")
-t.home()
-t.stamp()
-t.color("green")
-t.width(4)
-t.setheading(180)
-t.forward(150)
-t.seth(90)
-t.fd(20)
-t.dot(30, "rgba(255, 0, 0, 0.2)")
-t.color("red")
-t.speed(0)
-t.forward(30)
-t.left(90)
-t.circle(30)
-turtle.done()
-""", "kw_editor", "kw_console", "kw__container", "kw_py_src")
-# id 為 "turtle5" 的按鈕點按時, 執行 Turtle5 物件中的 prog 方法
-doc["turtle5"].bind('click', Turtle5.prog)
-</script>
-</p>
-<!-- turtle5 ends -->
-<p></p>
-<!-- turtle6 starts -->
-<p>
-<script type="text/python3">
-from browser import document as doc
-import beditor
-Turtle6 = beditor.editor("""# Turtle6 繪圖
-from browser import document as doc
-import turtle
-import math
-turtle.set_defaults(
-    turtle_canvas_wrapper = doc['brython_div']
-)
-t = turtle.Turtle("turtle")
-t.speed(10)
-colors = ['red', 'purple', 'blue', 'green', 'orange']
-for x in range(150):
-    t.pencolor(colors[x % 5])
-    t.width(x/10 + 1)
-    t.forward(x)
-    t.left(59)
-turtle.done()
-""", "kw_editor", "kw_console", "kw__container", "kw_py_src")
-# id 為 "turtle6" 的按鈕點按時, 執行 Turtle6 物件中的 prog 方法
-doc["turtle6"].bind('click', Turtle6.prog)
-</script>
-</p>
-<!-- turtle6 ends -->
-<p></p>
-<!-- turtle7 starts -->
-<p>
-<script type="text/python3">
-from browser import document as doc
-import beditor
-Turtle7 = beditor.editor("""# Turtle7 繪圖
-from browser import document as doc
-import turtle
-import math
-turtle.set_defaults(
-    turtle_canvas_wrapper = doc['brython_div']
-)
-screen=turtle.Screen()    #making a canvas for drawing
-screen.bgcolor('black')    #making canvas black
-trtl=turtle.Turtle()  #making a turtle
-trtl.pencolor('red')    #making colour of the pen red
-trtl.pensize(5)    #choosing the size of pen nib 
-trtl.speed(10)    #choosing the speed of drawing
-# shape should be ‘arrow’, ‘classic’, ‘turtle’ or ‘circle’
-trtl.shape('turtle')   #choosing the shape of pen nib
-trtl.forward(150)    #drawing a line of 150 pixels
-trtl.right(90)    #asking turtle to turn 90 degrees
-trtl.forward(150)    #drawing a line of 150 pixels
-trtl.penup()    # preparing for moving pen without drawing
-trtl.setpos(-140,-120)    # making the new position of the turtle
-trtl.pendown()   # bringing the pen down for drawing again
-trtl.pencolor('green')    # choosin the pen colour as green
-trtl.write('Brython 烏龜繪圖', font=("Arial", 20, "bold"))    # chosing the font
-trtl.penup()
-trtl.ht()    # hiding the turtle from the screen
-turtle.done()
-""", "kw_editor", "kw_console", "kw__container", "kw_py_src")
-# id 為 "turtle7" 的按鈕點按時, 執行 Turtle7 物件中的 prog 方法
-doc["turtle7"].bind('click', Turtle7.prog)
-</script>
-</p>
-<!-- turtle7 ends -->
-<p></p>
-<!-- turtle8 starts -->
-<p>
-<script type="text/python3">
-from browser import document as doc
-import beditor
-Turtle8 = beditor.editor("""# Turtle8 繪圖
-from browser import document as doc
-import turtle
-import math
-turtle.set_defaults(
-    turtle_canvas_wrapper = doc['brython_div']
-)
-wn = turtle.Screen() 
-wn.bgcolor("black") 
-skk = turtle.Turtle() 
-skk.speed(10)
-skk.shape("circle")
-skk.color("blue") 
-  
-def sqrfunc(size): 
-    for i in range(4): 
-        skk.fd(size) 
-        skk.left(90) 
-        size = size-5
-  
-sqrfunc(146) 
-sqrfunc(126) 
-sqrfunc(106) 
-sqrfunc(86) 
-sqrfunc(66) 
-sqrfunc(46) 
-sqrfunc(26) 
-turtle.done()
-""", "kw_editor", "kw_console", "kw__container", "kw_py_src")
-# id 為 "turtle8" 的按鈕點按時, 執行 Turtle8 物件中的 prog 方法
-doc["turtle8"].bind('click', Turtle8.prog)
-</script>
-</p>
-<!-- turtle8 ends -->
-<p></p>
-<!-- konva1 starts -->
-<p>
-<script type="text/python3">
-from browser import document as doc
-import beditor
-Konva1 = beditor.editor("""# Konva1 繪圖
-# 引用 https://konvajs.github.io/ 繪圖
-from browser import document, html, window
-width = 600
-height = 400
-konva = window.Konva
-# Konva 必須在 canvas 繪圖, 從上方設定,  canvas id 為 "container"
-stage = konva.Stage.new({
-        "container": 'brython_div',
-        "width": width,
-        "height": height
-    })
-layer = konva.Layer.new()
-rectX = stage.getWidth() / 2 - 50
-rectY = stage.getHeight() / 2 - 25
-box = konva.Rect.new({
-        "x": rectX,
-        "y": rectY,
-        "width": 100,
-        "height": 50,
-        "fill": '#00D2FF',
-        "stroke": 'black',
-        "strokeWidth": 4,
-        "draggable": True
-    })
-def f1():
-    document.body.style.cursor = 'pointer'
-    
-def f2():
-    document.body.style.cursor = 'default'
-# add cursor styling
-box.on('mouseover', f1())
-box.on('mouseout', f2())
-layer.add(box)
-stage.add(layer)
-""", "kw_editor", "kw_console", "kw__container", "kw_py_src")
-# id 為 "konva1" 的按鈕點按時, 執行 Konva1 物件中的 prog 方法
-doc["konva1"].bind('click', Konva1.prog)
-</script>
-</p>
-<!-- konva1 ends -->
-<p></p>
-<!-- ycqsort starts -->
-<p>
-<script type="text/python3">
-from browser import document as doc
-import beditor
-Ycqsort = beditor.editor("""# Ycombinator quicksort example
-Y = lambda f: lambda *args: f(Y(f))(*args)
-quicksort = Y(lambda f:
-    lambda x: (
-        f([item for item in x if item < x[0]])
-        + [y for y in x if x[0] == y]
-        + f([item for item in x if item > x[0]])
-    ) if x else [])
-    
-print(quicksort([1, 3, 5, 4, 1, 3, 2]))
-""", "kw_editor", "kw_console", "kw__container", "kw_py_src")
-# id 為 "ycqsort" 的按鈕點按時, 執行 Ycqsort 物件中的 prog 方法
-doc["ycqsort"].bind('click', Ycqsort.prog)
-</script>
-</p>
-<!-- ycqsort ends -->
-<p></p>
-<!-- ball starts -->
-<p>
-<script type="text/python3">
-from browser import document as doc
-import beditor
-Ball = beditor.editor("""# Ggame ball example
-from ggame import (
-    App, 
-    Color, 
-    LineStyle, 
-    Sprite, 
-    RectangleAsset, 
-    ImageAsset,
-    CircleAsset, 
-    EllipseAsset, 
-    PolygonAsset,
-)
-from browser import document as doc
-from browser import html
-# 引入既有的id="graphics-column" 標註
-graphics_column = doc["graphics-column"]
-# 建立內定名稱為 "ggame-canvas" 的 canvas 標註
-canvas = html.CANVAS(width = 600, height = 100)
-canvas.id = "ggame-canvas"
-# 將 canvas 插入 gc 標註中
-graphics_column <= canvas
-# reverse - change the ball direction
-def reverse(b):
-    b.direction *= -1
-# Set up function for handling screen refresh
-def step():
-    if ball.go:
-        ball.x += ball.direction
-        if ball.x + ball.width > myapp.width or ball.x < 0:
-            ball.x -= ball.direction
-            reverse(ball)
-myapp = App()
-# Three primary colors with no transparency (alpha = 1.0)
-red = Color(0xff0000, 1.0)
-green = Color(0x00ff00, 1.0)
-blue = Color(0x0000ff, 1.0)
-black = Color(0x000000, 1.0)
-# define colors and line style
-green = Color(0x00ff00, 1)
-black = Color(0, 1)
-noline = LineStyle(0, black)
-# a rectangle asset and sprite to use as background
-bg_asset = RectangleAsset(canvas.width, canvas.height, noline, green)
-bg = Sprite(bg_asset, (0,0))
-ball_asset = ImageAsset("/images/orb-150545_640.png")
-ball = Sprite(ball_asset, (0, 0))
-# Original image is too big. Scale it to 1/10 its original size
-ball.scale = 0.1
-# custom attributes
-ball.direction = 7
-ball.go = True
-myapp.run(step)
-""", "kw_editor", "kw_console", "kw__container", "kw_py_src")
-# id 為 "ball" 的按鈕點按時, 執行 Ball 物件中的 prog 方法
-doc["ball"].bind('click', Ball.prog)
-</script>
-</p>
-<!-- ball ends -->
-<p><!-- ****************************** bubble sort start -->
-<script type="text/python3">
-from browser import document as doc
-# 導入位於 static 目錄下的 beditor.py 
-import beditor
-# 利用 beditor.py 中的 editor 類別建立案例, 對應到 bs1
-bs1 = beditor.editor("""# Python program for implementation of Bubble Sort
-
-def bubbleSort(arr):
-    n = len(arr)
- 
-    # Traverse through all array elements
-    for i in range(n-1):
-    # range(n) also work but outer loop will repeat one time more than needed.
-        
-        # Last i elements are already in place
-        for j in range(n-i-1):
- 
-            # traverse the array from 0 to n-i-1
-            # Swap if the element found is greater
-            # than the next element
-            if arr[j] > arr[j+1] :
-                arr[j], arr[j+1] = arr[j+1], arr[j]
-       
-        print(str(i+1)+"個已經排好", "共比較"+str(j+1)+"次", arr)
- 
-# Driver code to test above
-arr = [90, 64, 34, 25, 12, 22, 11, 5, 3]
-print("original", arr)
-bubbleSort(arr)
- 
-print ("Sorted array is:")
-for i in range(len(arr)):
-    print ("%d" %arr[i])
-""", "kw_editor", "kw_console", "kw__container", "kw_py_src")
-# id 為 "bsort" 的按鈕點按時, 執行 bs1 物件中的 prog 方法
-doc["bsort"].bind('click', bs1.prog)
-</script>
-</p>
-<p><!-- ****************************** bubble sort end --></p>
-<p><button id="keyword">Keyword</button><button id="bsort">Bubble Sort</button><button id="ex1">Ex1</button><button id="ex2">Ex2</button><button id="ex3">Ex3</button><button id="ex4">Ex4</button><button id="forloop">Ex5</button><button id="guess">Guess</button><button id="autoguess">Autoguess</button><button id="lottery">大樂透</button><button id="weleadlottery">威力彩</button><button id="temp">Temp</button><button id="draw">Draw</button><button id="flag">Flag</button><button id="bezier">Bezier</button><button id="turtle1">Turtle1</button><button id="turtle2">Turtle2</button><button id="turtle3">Turtle3</button><button id="turtle4">Turtle4</button><button id="turtle5">Turtle5</button><button id="turtle6">Turtle6</button><button id="turtle7">Turtle7</button><button id="turtle8">Turtle8</button><button id="konva1">Konva1</button><button id="bunny">Bunny</button><button id="ball">Ball</button><button id="spur">Spur</button><button id="ycqsort">Ycqsort</button><button id="clear">Clear</button></p>
-<h4>參考資料:</h4>
-<p><a href="./../downloads/turtle_intro.pdf">turtle_intro.pdf</a></p>
-<p><a href="./../downloads/turtle_intro2.pdf">turtle_intro2.pdf</a></p>
-<p>其他擷取程式的方式: <a href="http://mde.tw/2017springvcp/blog/web-based-python.html">http://mde.tw/2017springvcp/blog/web-based-python.html</a></p>
-<h4>Qt for Python</h4>
-<p><a href="https://www.qt.io/qt-for-python">https://www.qt.io/qt-for-python</a></p>
-<p><a href="https://build-system.fman.io/python-qt-tutorial">https://build-system.fman.io/python-qt-tutorial</a></p>
-<p><a href="https://build-system.fman.io/pyqt-exe-creation/">https://build-system.fman.io/pyqt-exe-creation/</a></p>
-<p><a href="https://github.com/mherrmann/fbs-tutorial">https://github.com/mherrmann/fbs-tutorial</a></p>
-<p><a href="https://www.ics.com/blog/we-ported-qt-app-c-python-heres-what-happened">https://www.ics.com/blog/we-ported-qt-app-c-python-heres-what-happened</a></p>
-<h4>QML 與 Flutter</h4>
-<p><a href="https://paulhammant.com/2016/11/15/qmls-squandered-opportunity/">https://paulhammant.com/2016/11/15/qmls-squandered-opportunity/</a> 中所提到 QML 的弱點在於將 .qml 與 .c++ 或 .py  分開的問題, Google 總算在 Flutter 適度解決了此一瓶頸.</p>
-<p>但是 QML 加上 Qt for Python 仍不失為一個好了 Desktop GUI 開發框架.</p>
-<p>
-<script src="./../cmsimde/static/konva.min.js"></script>
-</p>
-<div id="container"></div>
-<p>
-<script>
-var width = window.innerWidth;
-    var height = window.innerHeight;
-    // globals
-    var curveLayer, lineLayer, anchorLayer, quad, bezier;
-    function updateDottedLines() {
-        var q = quad;
-        var b = bezier;
-        var quadLine = lineLayer.get('#quadLine')[0];
-        var bezierLine = lineLayer.get('#bezierLine')[0];
-        quadLine.setPoints([q.start.attrs.x, q.start.attrs.y, q.control.attrs.x, q.control.attrs.y, q.end.attrs.x, q.end.attrs.y]);
-        bezierLine.setPoints([b.start.attrs.x, b.start.attrs.y, b.control1.attrs.x, b.control1.attrs.y, b.control2.attrs.x, b.control2.attrs.y, b.end.attrs.x, b.end.attrs.y]);
-        lineLayer.draw();
-    }
-    function buildAnchor(x, y) {
-        var anchor = new Konva.Circle({
-            x: x,
-            y: y,
-            radius: 20,
-            stroke: '#666',
-            fill: '#ddd',
-            strokeWidth: 2,
-            draggable: true
-        });
-        // add hover styling
-        anchor.on('mouseover', function() {
-            document.body.style.cursor = 'pointer';
-            this.setStrokeWidth(4);
-            anchorLayer.draw();
-        });
-        anchor.on('mouseout', function() {
-            document.body.style.cursor = 'default';
-            this.setStrokeWidth(2);
-            anchorLayer.draw();
-        });
-        anchor.on('dragend', function() {
-            drawCurves();
-            updateDottedLines();
-        });
-        anchorLayer.add(anchor);
-        return anchor;
-    }
-    function drawCurves() {
-        var context = curveLayer.getContext();
-        context.clear();
-        // draw quad
-        context.beginPath();
-        context.moveTo(quad.start.attrs.x, quad.start.attrs.y);
-        context.quadraticCurveTo(quad.control.attrs.x, quad.control.attrs.y, quad.end.attrs.x, quad.end.attrs.y);
-        context.setAttr('strokeStyle', 'red');
-        context.setAttr('lineWidth', 4);
-        context.stroke();
-        // draw bezier
-        context.beginPath();
-        context.moveTo(bezier.start.attrs.x, bezier.start.attrs.y);
-        context.bezierCurveTo(bezier.control1.attrs.x, bezier.control1.attrs.y, bezier.control2.attrs.x, bezier.control2.attrs.y, bezier.end.attrs.x, bezier.end.attrs.y);
-        context.setAttr('strokeStyle', 'blue');
-        context.setAttr('lineWidth', 4);
-        context.stroke();
-    }
-    var stage = new Konva.Stage({
-        container: 'container',
-        width: width,
-        height: height
-    });
-    anchorLayer = new Konva.Layer();
-    lineLayer = new Konva.Layer();
-    // curveLayer just contains a canvas which is drawn
-    // onto with the existing canvas API
-    curveLayer = new Konva.Layer();
-    var quadLine = new Konva.Line({
-        dash: [10, 10, 0, 10],
-        strokeWidth: 3,
-        stroke: 'black',
-        lineCap: 'round',
-        id: 'quadLine',
-        opacity: 0.3,
-        points: [0, 0]
-    });
-    var bezierLine = new Konva.Line({
-        dash: [10, 10, 0, 10],
-        strokeWidth: 3,
-        stroke: 'black',
-        lineCap: 'round',
-        id: 'bezierLine',
-        opacity: 0.3,
-        points: [0, 0]
-    });
-    // add dotted line connectors
-    lineLayer.add(quadLine);
-    lineLayer.add(bezierLine);
-    quad = {
-        start: buildAnchor(60, 30),
-        control: buildAnchor(240, 110),
-        end: buildAnchor(80, 160)
-    };
-    bezier = {
-        start: buildAnchor(280, 20),
-        control1: buildAnchor(530, 40),
-        control2: buildAnchor(480, 150),
-        end: buildAnchor(300, 150)
-    };
-    // keep curves insync with the lines
-    anchorLayer.on('beforeDraw', function() {
-        drawCurves();
-        updateDottedLines();
-    });
-    stage.add(curveLayer);
-    stage.add(lineLayer);
-    stage.add(anchorLayer);
-    drawCurves();
-    updateDottedLines();
-</script>
 </p>
 <br />W4 << <a href='W4.html'>Previous</a> <a href='W5.html'>Next</a> >> W5</div>
         
@@ -3962,5 +1979,4 @@
   </script>
   <script id="MathJax-script" async src="https://cdn.jsdelivr.net/npm/mathjax@3/es5/tex-chtml.js"></script>-->
     </body></html>
->>>>>>> 18382980
         