<<<<<<< HEAD
<!DOCTYPE html><html>
        <head>
        <title>WCMJ2021</title>
        <meta charset="utf-8">
        <meta name="viewport" content="width=device-width, initial-scale=1, shrink-to-fit=no">
        <link href="https://fonts.googleapis.com/css?family=Quicksand:300,400,500,700,900" rel="stylesheet">
        <link rel="stylesheet" href="./../cmsimde/static/chimper/fonts/icomoon/style.css">
        <link rel="stylesheet" href="./../cmsimde/static/chimper/css/bootstrap.min.css">
        <link rel="stylesheet" href="./../cmsimde/static/chimper/css/magnific-popup.css">
        <link rel="stylesheet" href="./../cmsimde/static/chimper/css/jquery-ui.css">
        <link rel="stylesheet" href="./../cmsimde/static/chimper/css/owl.carousel.min.css">
        <link rel="stylesheet" href="./../cmsimde/static/chimper/css/owl.theme.default.min.css">
        <link rel="stylesheet" href="./../cmsimde/static/chimper/css/bootstrap-datepicker.css">
        <link rel="stylesheet" href="./../cmsimde/static/chimper/fonts/flaticon/font/flaticon.css">
        <link rel="stylesheet" href="./../cmsimde/static/chimper/css/aos.css">
        <link rel="stylesheet" href="./../cmsimde/static/chimper/css/style.css">
        <link rel="shortcut icon" href="./../cmsimde/static/favicons.png">
        
        <style type='text/css'>
            .site-section {
            background-color: #FFFF;
            padding: 40px 40px;
            }
            body > div > div.dropdown.open {
                display: block;
            }
        </style>
    
        <!-- <script src="./../cmsimde/static/jquery.js"></script> -->
        <!-- <script src="https://ajax.googleapis.com/ajax/libs/jquery/3.3.1/jquery.min.js"></script> -->
        <script src="../cmsimde/static/chimper/js/jquery-3.3.1.min.js"></script>
        <link rel="stylesheet" href="./../cmsimde/static/tipuesearch/css/normalize.min.css">
        <script src="./../cmsimde/static/tipuesearch/tipuesearch_set.js"></script>
        <script src="tipuesearch_content.js"></script>
        <link rel="stylesheet" href="./../cmsimde/static/tipuesearch/css/tipuesearch.css">
        <script src="./../cmsimde/static/tipuesearch/tipuesearch.js"></script>
        <script>
            /* original tipuesearch
            $(document).ready(function() {
                 $('#tipue_search_input').tipuesearch();
            });
            */
            // customed doSearch
            function doSearch() {
                $('#tipue_search_input').tipuesearch({
                    newWindow: true, 
                    minimumLength: 2,
                    wholeWords: false, // for search 中文
                });
            }
            $(document).ready(doSearch);
        </script>
        
<script type="text/javascript" src="./../cmsimde/static/syntaxhighlighter/shCore.js"></script>
<script type="text/javascript" src="./../cmsimde/static/syntaxhighlighter/shBrushBash.js"></script>
<script type="text/javascript" src="./../cmsimde/static/syntaxhighlighter/shBrushDiff.js"></script>
<script type="text/javascript" src="./../cmsimde/static/syntaxhighlighter/shBrushJScript.js"></script>
<script type="text/javascript" src="./../cmsimde/static/syntaxhighlighter/shBrushJava.js"></script>
<script type="text/javascript" src="./../cmsimde/static/syntaxhighlighter/shBrushPython.js"></script>
<script type="text/javascript" src="./../cmsimde/static/syntaxhighlighter/shBrushSql.js"></script>
<script type="text/javascript" src="./../cmsimde/static/syntaxhighlighter/shBrushHaxe.js"></script>
<script type="text/javascript" src="./../cmsimde/static/syntaxhighlighter/shBrushXml.js"></script>
<script type="text/javascript" src="./../cmsimde/static/syntaxhighlighter/shBrushPhp.js"></script>
<script type="text/javascript" src="./../cmsimde/static/syntaxhighlighter/shBrushLua.js"></script>
<script type="text/javascript" src="./../cmsimde/static/syntaxhighlighter/shBrushCpp.js"></script>
<script type="text/javascript" src="./../cmsimde/static/syntaxhighlighter/shBrushCss.js"></script>
<script type="text/javascript" src="./../cmsimde/static/syntaxhighlighter/shBrushCSharp.js"></script>
<script type="text/javascript" src="./../cmsimde/static/syntaxhighlighter/shBrushDart.js"></script>
<link type="text/css" rel="stylesheet" href="./../cmsimde/static/syntaxhighlighter/css/shCoreDefault.css"/>
<script type="text/javascript">SyntaxHighlighter.all();</script>
<!-- 暫時不用
<script src="./../cmsimde/static/fengari-web.js"></script>
<script type="text/javascript" src="./../cmsimde/static/Cango-13v08-min.js"></script>
<script type="text/javascript" src="./../cmsimde/static/CangoAxes-4v01-min.js"></script>
<script type="text/javascript" src="./../cmsimde/static/gearUtils-05.js"></script>
-->
<!-- for Brython 暫時不用
<script src="https://scrum-3.github.io/web/brython/brython.js"></script>
<script src="https://scrum-3.github.io/web/brython/brython_stdlib.js"></script>
-->
<style>
img.add_border {
    border: 3px solid blue;
}
</style>

</head>
<body>
<div class='container'><nav>
        
    <div class="site-wrap">

    <div class="site-mobile-menu">
      <div class="site-mobile-menu-header">
        <div class="site-mobile-menu-close mt-3">
          <span class="icon-close2 js-menu-toggle"></span>
        </div>
      </div>
      <div class="site-mobile-menu-body"></div>
    </div>
    
            <header class="site-navbar py-4 bg-white" role="banner">
              <div class="container-fluid">
                <div class="row align-items-center">
                <h1>WCMJ2021 五專網際內容管理</h1>
                <div class="pl-4">
                    <form>
                    <input type="text" placeholder="Search" name="q" id="tipue_search_input" pattern=".{2,}" title="At least 2 characters" required>
                    </form>
                </div>
                  <!-- <div class="col-11 col-xl-2">
                    <h1 class="mb-0 site-logo"><a href="index.html" class="text-black h2 mb-0">WCMJ2021 五專網際內容管理</a></h1> 
                  </div>
                  -->
                  <div class="col-12 col-md-10 d-none d-xl-block">
                    <nav class="site-navigation position-relative text-right" role="navigation">
    <ul class='site-menu js-clone-nav mr-auto d-none d-lg-block'>
                        <li class="active has-children"><a href="index.html">Home</a>
                        <ul class="dropdown">
                            <li><a href="sitemap.html">Site Map</a></li>
                            <li><a href="./../reveal/index.html">reveal</a></li>
                            <li><a href="./../blog/index.html">blog</a></li>
                        </ul>
                      </li>
                     <li class='has-children'><a href='About.html'>About</a><ul class='dropdown'><li><a href='WCM.html'>WCM</a><li><a href='三道牆理論.html'>三道牆理論</a><li><a href='個人電腦.html'>個人電腦</a><li class='has-children'><a href='Network.html'>Network</a><ul class='dropdown'><li><a href='Switch.html'>Switch</a></li></li></ul></ul><li class='has-children'><a href='Topics.html'>Topics</a><ul class='dropdown'><li><a href='Topic 1.html'>Topic 1</a><li><a href='W2-W3.html'>W2-W3</a><li class='has-children'><a href='分組專題.html'>分組專題</a><ul class='dropdown'><li><a href='Python.html'>Python</a></li></ul><li><a href='W5.html'>W5</a><li class='has-children'><a href='W7.html'>W7</a><ul class='dropdown'><li><a href='Call for Code.html'>Call for Code</a></li></ul><li class='has-children'><a href='W8.html'>W8</a><ul class='dropdown'><li><a href='Hybrid System.html'>Hybrid System</a></li></ul><li><a href='W9.html'>W9</a><li><a href='Topic2.html'>Topic2</a></li></ul><li class='has-children'><a href='Google.html'>Google</a><ul class='dropdown'><li><a href='Oauth2.html'>Oauth2</a><li><a href='Calendar API.html'>Calendar API</a><li><a href='Drive API.html'>Drive API</a></li></ul><li><a href='Web Site.html'>Web Site</a></li>
                      </ul>
                </nav>
              </div>
              <div class="d-inline-block d-xl-none ml-md-0 mr-auto py-3" style="position: relative; top: 3px;"><a href="#" class="site-menu-toggle js-menu-toggle text-black"><span class="icon-menu h3"></span></a></div>
              </div>

            </div>
          </div>
          
        </header>
    <div id="tipue_search_content">W5 << <a href='W5.html'>Previous</a> <a href='Call for Code.html'>Next</a> >> Call for Code<br /><h1>W7</h1>
<p>本週起將請各分組根據說明, 利用分組 Blogger 與個人 Github Pages 網站整理<a href="http://mde.tw/wcmj2021/content/%E5%88%86%E7%B5%84%E5%B0%88%E9%A1%8C.html">分組專題</a>上的內容. 各組將在 W9 利用網際 Reveal 簡報, 以 ShareX 錄製分組專題報告影片. 相關分組報告影片可參考協同產品設計實習 <a href="https://drive.google.com/drive/folders/1t38qYM30FeKw37F49nd0DAD5EMQseDnj">Stage1 簡報影片</a>.</p>
<p>以下則是 W7 的教學內容:</p>
<p>Course notes:</p>
<p style="padding-left: 30px;"><a href="https://ocw.mit.edu/courses/mechanical-engineering/2-12-introduction-to-robotics-fall-2005/lecture-notes/">Introduction to robotics</a></p>
<p style="padding-left: 30px;"><a href="http://hades.mech.northwestern.edu/index.php/Modern_Robotics">http://hades.mech.northwestern.edu/index.php/Modern_Robotics</a></p>
<p style="padding-left: 30px;">Open Access related ebooks:</p>
<p style="padding-left: 60px;"><a href="./../downloads/robodk/welding/2018_Book_ControlTheoryTutorial.pdf">2018_Book_ControlTheoryTutorial.pdf</a> (<a href="https://creativecommons.org/licenses/by/4.0/">開放授權</a>電子書)</p>
<p style="padding-left: 60px;"><a href="./../downloads/robodk\welding\2021_Book_Cyber-PhysicalSystemsAModel-Ba.pdf">2021_Book_Cyber-PhysicalSystemsAModel-Ba.pdf</a> (<a href="https://creativecommons.org/licenses/by/4.0/">開放授權</a>電子書)</p>
<p style="padding-left: 60px;"><a href="https://link.springer.com/search?facet-content-type=%22Book%22&amp;package=openaccess">Springer Open Access ebooks</a></p>
<p style="padding-left: 60px;"><a href="https://www.springeropen.com/p/engineering">Featured Open Access Journals in Engineering</a></p>
<p style="padding-left: 60px;"><a href="https://www.springeropen.com/p/engineering/mechanical-engineering-and-mechanics">Featured Open Access Journals in Mechanical Engineering &amp; Mechanics</a></p>
<p>Industrial robot off-line simulation 套件下載:</p>
<p style="padding-left: 30px;"><a href="https://www.parallemic.org/RoKiSim.html">https://www.parallemic.org/RoKiSim.html</a> (自由軟體 - no support freeware)</p>
<p style="padding-left: 30px;"><a href="http://a.kmol.info:88/robodk522_kmol.7z">http://a.kmol.info:88/robodk522_kmol.7z</a> (無存檔功能的<a href="https://robodk.com/pricing">試用版</a> - trial version without save function)</p>
<p>可攜系統下載:</p>
<p style="padding-left: 30px;"><a href="http://a.kmol.info:88/kmol2021_spring_v4_robodk.7z">http://a.kmol.info:88/kmol2021_spring_v4_robodk.7z</a> (783 MB) Python 3.9.2 與 RoboDK</p>
<p style="padding-left: 30px;"><a href="http://a.kmol.info:88/kmol2021_spring_v4_robodk_webots.7z">http://a.kmol.info:88/kmol2021_spring_v4_robodk_webots.7z</a> (2.35 GB) Python 3.9.2 (<a href="https://docs.python.org/3/license.html">自由開源套件</a>), <a href="https://robodk.com/">RoboDK</a> (無存檔功能的<a href="https://robodk.com/pricing">試用版</a>) 與 <a href="https://cyberbotics.com/">Webots</a> (<a href="https://cyberbotics.com/doc/guide/webots-license-agreement">自由開源套件</a>)</p>
<p><img alt="" height="285" src="./../images/robodk_python_control.gif" width="560"/></p>
<p><iframe allow="accelerometer; autoplay; clipboard-write; encrypted-media; gyroscope; picture-in-picture" allowfullscreen="allowfullscreen" frameborder="0" height="315" src="https://www.youtube.com/embed/Ic-iKGSc7dk" title="YouTube video player" width="560"></iframe></p>
<h4>ABB irb4600 robot</h4>
<p><a href="./../downloads/robodk/welding/IRB4600_ROB0109EN_J_datasheet-Rev.L.pdf">IRB4600_ROB0109EN_J_datasheet-Rev.L.pdf</a></p>
<p><a href="./../downloads/robodk/welding/IRB4600_product_manual_spare_parts.pdf">IRB4600_product_manual_spare_parts.pdf</a></p>
<p><a href="https://cyberbotics.com/doc/guide/irb4600-40">https://cyberbotics.com/doc/guide/irb4600-40</a></p>
<p><a href="https://github.com/CoppeliaRobotics/models/blob/master/robots/non-mobile/ABB%20IRB%204600-40-255.ttm">Coppeliasim ABB IRB4600-40-255 model</a></p>
<p><a href="https://grabcad.com/library/robot-abb-irb-4600-1">ABB IRB4600 Inventor model</a></p>
<p><iframe allow="accelerometer; autoplay; clipboard-write; encrypted-media; gyroscope; picture-in-picture" allowfullscreen="allowfullscreen" frameborder="0" height="315" src="https://www.youtube.com/embed/Jq0-DkEwwj4" title="YouTube video player" width="560"></iframe></p>
<p>以下利用 Python 3.9.2 程式控制 Robodk 5.2.2 版本中的 ABB IRB4600 機械手臂.</p>
<p><iframe allow="accelerometer; autoplay; clipboard-write; encrypted-media; gyroscope; picture-in-picture" allowfullscreen="allowfullscreen" frameborder="0" height="315" src="https://www.youtube.com/embed/nv7mOBDA_Z8" title="YouTube video player" width="560"></iframe></p>
<h4>控制程式:</h4>
<p style="padding-left: 30px;"><a href="https://github.com/mdecourse/wcmj2021/blob/main/downloads/robodk/welding/welding_ex1.py">welding_ex1.py</a> (from <a href="https://robodk.com/doc/en/PythonAPI/examples.html">https://robodk.com/doc/en/PythonAPI/examples.html</a>)</p>
<pre class="brush:py;auto-links:false;toolbar:false" contenteditable="false"># ref: https://robodk.com/doc/en/PythonAPI/examples.html

'''
[     1.000000,     0.000000,     0.000000,    30.000000 ;
      0.000000,    -1.000000,    -0.000000,    50.000000 ;
      0.000000,     0.000000,    -1.000000,    50.000000 ;
      0.000000,     0.000000,     0.000000,     1.000000 ];

'''

# This macro shows an example to draw a polygon of radius R and n_sides vertices using the RoboDK API for Python
from robolink import *    # API to communicate with RoboDK for simulation and offline/online programming
from robodk import *      # Robotics toolbox for industrial robots

# Any interaction with RoboDK must be done through RDK:
RDK = Robolink()

# New versions of RoboDK automatically add the current folder to the path (after 4.2.2)
path_stationfile = RDK.getParam('PATH_OPENSTATION')
# get the robot, frame and tool objects
robot = RDK.ItemUserPick('', ITEM_TYPE_ROBOT)
    
# get the current position of the TCP with respect to the reference frame:
# (4x4 matrix representing position and orientation)
target_ref = robot.Pose()
pos_ref = target_ref.Pos()
print("Drawing a polygon around the target: ")
print(Pose_2_TxyzRxyz(target_ref))

# move the robot to the first point:
robot.MoveJ(target_ref)

# It is important to provide the reference frame and the tool frames when generating programs offline
robot.setPoseFrame(robot.PoseFrame())
robot.setPoseTool(robot.PoseTool())
robot.setZoneData(10) # Set the rounding parameter (Also known as: CNT, APO/C_DIS, ZoneData, Blending radius, cornering, ...)
robot.setSpeed(200) # Set linear speed in mm/s

# Set the number of sides of the polygon:
n_sides = 6
R = 300

# make a hexagon around reference target:
for i in range(n_sides+1):
    ang = i*2*pi/n_sides #angle: 0, 60, 120, ...

    #-----------------------------
    # Movement relative to the reference frame
    # Create a copy of the target
    target_i = Mat(target_ref)
    pos_i = target_i.Pos()
    pos_i[0] = pos_i[0] + R*cos(ang)
    pos_i[1] = pos_i[1] + R*sin(ang)
    target_i.setPos(pos_i)
    print("Moving to target %i: angle %.1f" % (i, ang*180/pi))
    print(str(Pose_2_TxyzRxyz(target_i)))
    robot.MoveL(target_i)

    #-----------------------------
    # Post multiply: relative to the tool
    #target_i = target_ref * rotz(ang) * transl(R,0,0) * rotz(-ang)
    #robot.MoveL(target_i)

# move back to the center, then home:
robot.MoveL(target_ref)

print('Done')</pre>
<br />W5 << <a href='W5.html'>Previous</a> <a href='Call for Code.html'>Next</a> >> Call for Code</div>
        
    <!-- footer -->
      <div class="container">
        <div class="row pt-3 mx-auto">
            <p>
            <!-- Link back to Colorlib can't be removed. Template is licensed under CC BY 3.0. -->
            Copyright &copy;<script>document.write(new Date().getFullYear());</script> All rights reserved | This template is made with <i class="icon-heart" aria-hidden="true"></i> by <a href="https://colorlib.com" target="_blank" >Colorlib</a>
            <!-- Link back to Colorlib can't be removed. Template is licensed under CC BY 3.0. -->
            </p>
        </div>
      </div>
    <!-- for footer -->
    
        </div> <!-- for site wrap -->
            <!-- <script src="../cmsimde/static/chimper/js/jquery-3.3.1.min.js"></script> -->
            <script src="../cmsimde/static/chimper/js/jquery-migrate-3.0.1.min.js"></script>
            <script src="../cmsimde/static/chimper/js/jquery-ui.js"></script>
            <script src="../cmsimde/static/chimper/js/popper.min.js"></script>
            <script src="../cmsimde/static/chimper/js/bootstrap.min.js"></script>
            <script src="../cmsimde/static/chimper/js/owl.carousel.min.js"></script>
            <script src="../cmsimde/static/chimper/js/jquery.stellar.min.js"></script>
            <script src="../cmsimde/static/chimper/js/jquery.countdown.min.js"></script>
            <script src="../cmsimde/static/chimper/js/jquery.magnific-popup.min.js"></script>
            <script src="../cmsimde/static/chimper/js/bootstrap-datepicker.min.js"></script>
            <script src="../cmsimde/static/chimper/js/aos.js"></script>
            <!--
            <script src="../cmsimde/static/chimper/js/typed.js"></script>
                    <script>
                    var typed = new Typed('.typed-words', {
                    strings: ["Web Apps"," WordPress"," Mobile Apps"],
                    typeSpeed: 80,
                    backSpeed: 80,
                    backDelay: 4000,
                    startDelay: 1000,
                    loop: true,
                    showCursor: true
                    });
                    </script>
            -->
            <script src="../cmsimde/static/chimper/js/main.js"></script>
        
<!-- 啟用 LaTeX equations 編輯 -->
  <!-- <script>
  MathJax = {
    tex: {inlineMath: [['$', '$'], ['\(', '\)']]}
  };
  </script>
  <script id="MathJax-script" async src="https://cdn.jsdelivr.net/npm/mathjax@3/es5/tex-chtml.js"></script>-->
    </body></html>
=======
<!DOCTYPE html><html>
        <head>
        <title>WCMJ2021</title>
        <meta charset="utf-8">
<meta property="head" content="H2">
        <meta name="viewport" content="width=device-width, initial-scale=1, shrink-to-fit=no">
        <link href="https://fonts.googleapis.com/css?family=Quicksand:300,400,500,700,900" rel="stylesheet">
        <link rel="stylesheet" href="./../cmsimde/static/chimper/fonts/icomoon/style.css">
        <link rel="stylesheet" href="./../cmsimde/static/chimper/css/bootstrap.min.css">
        <link rel="stylesheet" href="./../cmsimde/static/chimper/css/magnific-popup.css">
        <link rel="stylesheet" href="./../cmsimde/static/chimper/css/jquery-ui.css">
        <link rel="stylesheet" href="./../cmsimde/static/chimper/css/owl.carousel.min.css">
        <link rel="stylesheet" href="./../cmsimde/static/chimper/css/owl.theme.default.min.css">
        <link rel="stylesheet" href="./../cmsimde/static/chimper/css/bootstrap-datepicker.css">
        <link rel="stylesheet" href="./../cmsimde/static/chimper/fonts/flaticon/font/flaticon.css">
        <link rel="stylesheet" href="./../cmsimde/static/chimper/css/aos.css">
        <link rel="stylesheet" href="./../cmsimde/static/chimper/css/style.css">
        <link rel="shortcut icon" href="./../cmsimde/static/favicons.png">
        
        <style type='text/css'>
            .site-section {
            background-color: #FFFF;
            padding: 40px 40px;
            }
            body > div > div.dropdown.open {
                display: block;
            }
        </style>
    
        <!-- <script src="./../cmsimde/static/jquery.js"></script> -->
        <!-- <script src="https://ajax.googleapis.com/ajax/libs/jquery/3.3.1/jquery.min.js"></script> -->
        <script src="../cmsimde/static/chimper/js/jquery-3.3.1.min.js"></script>
        <link rel="stylesheet" href="./../cmsimde/static/tipuesearch/css/normalize.min.css">
        <script src="./../cmsimde/static/tipuesearch/tipuesearch_set.js"></script>
        <script src="tipuesearch_content.js"></script>
        <link rel="stylesheet" href="./../cmsimde/static/tipuesearch/css/tipuesearch.css">
        <script src="./../cmsimde/static/tipuesearch/tipuesearch.js"></script>
        <script>
            /* original tipuesearch
            $(document).ready(function() {
                 $('#tipue_search_input').tipuesearch();
            });
            */
            // customed doSearch
            function doSearch() {
                $('#tipue_search_input').tipuesearch({
                    newWindow: true, 
                    minimumLength: 2,
                    wholeWords: false, // for search 中文
                });
            }
            $(document).ready(doSearch);
        </script>
        
<script type="text/javascript" src="./../cmsimde/static/syntaxhighlighter/shCore.js"></script>
<script type="text/javascript" src="./../cmsimde/static/syntaxhighlighter/shBrushBash.js"></script>
<script type="text/javascript" src="./../cmsimde/static/syntaxhighlighter/shBrushDiff.js"></script>
<script type="text/javascript" src="./../cmsimde/static/syntaxhighlighter/shBrushJScript.js"></script>
<script type="text/javascript" src="./../cmsimde/static/syntaxhighlighter/shBrushJava.js"></script>
<script type="text/javascript" src="./../cmsimde/static/syntaxhighlighter/shBrushPython.js"></script>
<script type="text/javascript" src="./../cmsimde/static/syntaxhighlighter/shBrushSql.js"></script>
<script type="text/javascript" src="./../cmsimde/static/syntaxhighlighter/shBrushHaxe.js"></script>
<script type="text/javascript" src="./../cmsimde/static/syntaxhighlighter/shBrushXml.js"></script>
<script type="text/javascript" src="./../cmsimde/static/syntaxhighlighter/shBrushPhp.js"></script>
<script type="text/javascript" src="./../cmsimde/static/syntaxhighlighter/shBrushLua.js"></script>
<script type="text/javascript" src="./../cmsimde/static/syntaxhighlighter/shBrushCpp.js"></script>
<script type="text/javascript" src="./../cmsimde/static/syntaxhighlighter/shBrushCss.js"></script>
<script type="text/javascript" src="./../cmsimde/static/syntaxhighlighter/shBrushCSharp.js"></script>
<script type="text/javascript" src="./../cmsimde/static/syntaxhighlighter/shBrushDart.js"></script>
<link type="text/css" rel="stylesheet" href="./../cmsimde/static/syntaxhighlighter/css/shCoreDefault.css"/>
<script type="text/javascript">SyntaxHighlighter.all();</script>
<!-- 暫時不用
<script src="./../cmsimde/static/fengari-web.js"></script>
<script type="text/javascript" src="./../cmsimde/static/Cango-13v08-min.js"></script>
<script type="text/javascript" src="./../cmsimde/static/CangoAxes-4v01-min.js"></script>
<script type="text/javascript" src="./../cmsimde/static/gearUtils-05.js"></script>
-->
<!-- for Brython 暫時不用
<script src="https://scrum-3.github.io/web/brython/brython.js"></script>
<script src="https://scrum-3.github.io/web/brython/brython_stdlib.js"></script>
-->
<style>
img.add_border {
    border: 3px solid blue;
}
</style>

</head>
<body>
<div class='container'><nav>
        
    <div class="site-wrap">

    <div class="site-mobile-menu">
      <div class="site-mobile-menu-header">
        <div class="site-mobile-menu-close mt-3">
          <span class="icon-close2 js-menu-toggle"></span>
        </div>
      </div>
      <div class="site-mobile-menu-body"></div>
    </div>
    
            <header class="site-navbar py-4 bg-white" role="banner">
              <div class="container-fluid">
                <div class="row align-items-center">
                <h1>WCMJ2021 五專網際內容管理</h1>
                <div class="pl-4">
                    <form>
                    <input type="text" placeholder="Search" name="q" id="tipue_search_input" pattern=".{2,}" title="At least 2 characters" required>
                    </form>
                </div>
                  <!-- <div class="col-11 col-xl-2">
                    <h1 class="mb-0 site-logo"><a href="index.html" class="text-black h2 mb-0">WCMJ2021 五專網際內容管理</a></h1> 
                  </div>
                  -->
                  <div class="col-12 col-md-10 d-none d-xl-block">
                    <nav class="site-navigation position-relative text-right" role="navigation">
    <ul class='site-menu js-clone-nav mr-auto d-none d-lg-block'>
                        <li class="active has-children"><a href="index.html">Home</a>
                        <ul class="dropdown">
                            <li><a href="sitemap.html">Site Map</a></li>
                            <li><a href="./../reveal/index.html">reveal</a></li>
                            <li><a href="./../blog/index.html">blog</a></li>
                        </ul>
                      </li>
                     <li class='has-children'><a href='About.html'>About</a><ul class='dropdown'><li><a href='WCM.html'>WCM</a><li><a href='三道牆理論.html'>三道牆理論</a><li><a href='個人電腦.html'>個人電腦</a><li class='has-children'><a href='Network.html'>Network</a><ul class='dropdown'><li><a href='Switch.html'>Switch</a></li></li></ul></ul><li class='has-children'><a href='Topics.html'>Topics</a><ul class='dropdown'><li class='has-children'><a href='Topic 1.html'>Topic 1</a><ul class='dropdown'><li><a href='主機板.html'>主機板</a></li></ul><li><a href='W2-W3.html'>W2-W3</a><li class='has-children'><a href='W4.html'>W4</a><ul class='dropdown'><li><a href='Python.html'>Python</a></li></ul><li><a href='W5.html'>W5</a><li class='has-children'><a href='W7.html'>W7</a><ul class='dropdown'><li><a href='Call for Code.html'>Call for Code</a></li></ul><li class='has-children'><a href='W8.html'>W8</a><ul class='dropdown'><li><a href='Hybrid System.html'>Hybrid System</a></li></ul><li><a href='W9.html'>W9</a><li class='has-children'><a href='W10.html'>W10</a><ul class='dropdown'><li><a href='Topic2.html'>Topic2</a></li></li></ul></ul><li><a href='分組專題.html'>分組專題</a><li><a href='IYEP.html'>IYEP</a><li class='has-children'><a href='Web Site.html'>Web Site</a><ul class='dropdown'><li class='has-children'><a href='Google.html'>Google</a><ul class='dropdown'><li><a href='Oauth2.html'>Oauth2</a><li><a href='Calendar API.html'>Calendar API</a><li><a href='Drive API.html'>Drive API</a></li>
                      </ul>
                </nav>
              </div>
              <div class="d-inline-block d-xl-none ml-md-0 mr-auto py-3" style="position: relative; top: 3px;"><a href="#" class="site-menu-toggle js-menu-toggle text-black"><span class="icon-menu h3"></span></a></div>
              </div>

            </div>
          </div>
          
        </header>
    <div id="tipue_search_content">W5 << <a href='W5.html'>Previous</a> <a href='Call for Code.html'>Next</a> >> Call for Code<br /><h1>W7</h1>
<p>本週起將請各分組根據說明, 利用分組 Blogger 與個人 Github Pages 網站整理<a href="http://mde.tw/wcmj2021/content/%E5%88%86%E7%B5%84%E5%B0%88%E9%A1%8C.html">分組專題</a>上的內容. 各組將在 W9 利用網際 Reveal 簡報, 以 ShareX 錄製分組專題報告影片. 相關分組報告影片可參考協同產品設計實習 <a href="https://drive.google.com/drive/folders/1t38qYM30FeKw37F49nd0DAD5EMQseDnj">Stage1 簡報影片</a>.</p>
<p>以下則是 W7 的教學內容:</p>
<p>Course notes:</p>
<p style="padding-left: 30px;"><a href="https://ocw.mit.edu/courses/mechanical-engineering/2-12-introduction-to-robotics-fall-2005/lecture-notes/">Introduction to robotics</a></p>
<p style="padding-left: 30px;"><a href="http://hades.mech.northwestern.edu/index.php/Modern_Robotics">http://hades.mech.northwestern.edu/index.php/Modern_Robotics</a></p>
<p style="padding-left: 30px;">Open Access related ebooks:</p>
<p style="padding-left: 60px;"><a href="./../downloads/robodk/welding/2018_Book_ControlTheoryTutorial.pdf">2018_Book_ControlTheoryTutorial.pdf</a> (<a href="https://creativecommons.org/licenses/by/4.0/">開放授權</a>電子書)</p>
<p style="padding-left: 60px;"><a href="./../downloads/robodk\welding\2021_Book_Cyber-PhysicalSystemsAModel-Ba.pdf">2021_Book_Cyber-PhysicalSystemsAModel-Ba.pdf</a> (<a href="https://creativecommons.org/licenses/by/4.0/">開放授權</a>電子書)</p>
<p style="padding-left: 60px;"><a href="https://link.springer.com/search?facet-content-type=%22Book%22&amp;package=openaccess">Springer Open Access ebooks</a></p>
<p style="padding-left: 60px;"><a href="https://www.springeropen.com/p/engineering">Featured Open Access Journals in Engineering</a></p>
<p style="padding-left: 60px;"><a href="https://www.springeropen.com/p/engineering/mechanical-engineering-and-mechanics">Featured Open Access Journals in Mechanical Engineering &amp; Mechanics</a></p>
<p>Industrial robot off-line simulation 套件下載:</p>
<p style="padding-left: 30px;"><a href="https://www.parallemic.org/RoKiSim.html">https://www.parallemic.org/RoKiSim.html</a> (自由軟體 - no support freeware)</p>
<p style="padding-left: 30px;"><a href="http://a.kmol.info:88/robodk522_kmol.7z">http://a.kmol.info:88/robodk522_kmol.7z</a> (無存檔功能的<a href="https://robodk.com/pricing">試用版</a> - trial version without save function)</p>
<p>可攜系統下載:</p>
<p style="padding-left: 30px;"><a href="http://a.kmol.info:88/kmol2021_spring_v4_robodk.7z">http://a.kmol.info:88/kmol2021_spring_v4_robodk.7z</a> (783 MB) Python 3.9.2 與 RoboDK</p>
<p style="padding-left: 30px;"><a href="http://a.kmol.info:88/kmol2021_spring_v4_robodk_webots.7z">http://a.kmol.info:88/kmol2021_spring_v4_robodk_webots.7z</a> (2.35 GB) Python 3.9.2 (<a href="https://docs.python.org/3/license.html">自由開源套件</a>), <a href="https://robodk.com/">RoboDK</a> (無存檔功能的<a href="https://robodk.com/pricing">試用版</a>) 與 <a href="https://cyberbotics.com/">Webots</a> (<a href="https://cyberbotics.com/doc/guide/webots-license-agreement">自由開源套件</a>)</p>
<p><img alt="" height="285" src="./../images/robodk_python_control.gif" width="560"/></p>
<p><iframe allow="accelerometer; autoplay; clipboard-write; encrypted-media; gyroscope; picture-in-picture" allowfullscreen="allowfullscreen" frameborder="0" height="315" src="https://www.youtube.com/embed/Ic-iKGSc7dk" title="YouTube video player" width="560"></iframe></p>
<h4>ABB irb4600 robot</h4>
<p><a href="./../downloads/robodk/welding/IRB4600_ROB0109EN_J_datasheet-Rev.L.pdf">IRB4600_ROB0109EN_J_datasheet-Rev.L.pdf</a></p>
<p><a href="./../downloads/robodk/welding/IRB4600_product_manual_spare_parts.pdf">IRB4600_product_manual_spare_parts.pdf</a></p>
<p><a href="https://cyberbotics.com/doc/guide/irb4600-40">https://cyberbotics.com/doc/guide/irb4600-40</a></p>
<p><a href="https://github.com/CoppeliaRobotics/models/blob/master/robots/non-mobile/ABB%20IRB%204600-40-255.ttm">Coppeliasim ABB IRB4600-40-255 model</a></p>
<p><a href="https://grabcad.com/library/robot-abb-irb-4600-1">ABB IRB4600 Inventor model</a></p>
<p><iframe allow="accelerometer; autoplay; clipboard-write; encrypted-media; gyroscope; picture-in-picture" allowfullscreen="allowfullscreen" frameborder="0" height="315" src="https://www.youtube.com/embed/Jq0-DkEwwj4" title="YouTube video player" width="560"></iframe></p>
<p>以下利用 Python 3.9.2 程式控制 Robodk 5.2.2 版本中的 ABB IRB4600 機械手臂.</p>
<p><iframe allow="accelerometer; autoplay; clipboard-write; encrypted-media; gyroscope; picture-in-picture" allowfullscreen="allowfullscreen" frameborder="0" height="315" src="https://www.youtube.com/embed/nv7mOBDA_Z8" title="YouTube video player" width="560"></iframe></p>
<h4>控制程式:</h4>
<p style="padding-left: 30px;"><a href="https://github.com/mdecourse/wcmj2021/blob/main/downloads/robodk/welding/welding_ex1.py">welding_ex1.py</a> (from <a href="https://robodk.com/doc/en/PythonAPI/examples.html">https://robodk.com/doc/en/PythonAPI/examples.html</a>)</p>
<pre class="brush:py;auto-links:false;toolbar:false" contenteditable="false"># ref: https://robodk.com/doc/en/PythonAPI/examples.html

'''
[     1.000000,     0.000000,     0.000000,    30.000000 ;
      0.000000,    -1.000000,    -0.000000,    50.000000 ;
      0.000000,     0.000000,    -1.000000,    50.000000 ;
      0.000000,     0.000000,     0.000000,     1.000000 ];

'''

# This macro shows an example to draw a polygon of radius R and n_sides vertices using the RoboDK API for Python
from robolink import *    # API to communicate with RoboDK for simulation and offline/online programming
from robodk import *      # Robotics toolbox for industrial robots

# Any interaction with RoboDK must be done through RDK:
RDK = Robolink()

# New versions of RoboDK automatically add the current folder to the path (after 4.2.2)
path_stationfile = RDK.getParam('PATH_OPENSTATION')
# get the robot, frame and tool objects
robot = RDK.ItemUserPick('', ITEM_TYPE_ROBOT)
    
# get the current position of the TCP with respect to the reference frame:
# (4x4 matrix representing position and orientation)
target_ref = robot.Pose()
pos_ref = target_ref.Pos()
print("Drawing a polygon around the target: ")
print(Pose_2_TxyzRxyz(target_ref))

# move the robot to the first point:
robot.MoveJ(target_ref)

# It is important to provide the reference frame and the tool frames when generating programs offline
robot.setPoseFrame(robot.PoseFrame())
robot.setPoseTool(robot.PoseTool())
robot.setZoneData(10) # Set the rounding parameter (Also known as: CNT, APO/C_DIS, ZoneData, Blending radius, cornering, ...)
robot.setSpeed(200) # Set linear speed in mm/s

# Set the number of sides of the polygon:
n_sides = 6
R = 300

# make a hexagon around reference target:
for i in range(n_sides+1):
    ang = i*2*pi/n_sides #angle: 0, 60, 120, ...

    #-----------------------------
    # Movement relative to the reference frame
    # Create a copy of the target
    target_i = Mat(target_ref)
    pos_i = target_i.Pos()
    pos_i[0] = pos_i[0] + R*cos(ang)
    pos_i[1] = pos_i[1] + R*sin(ang)
    target_i.setPos(pos_i)
    print("Moving to target %i: angle %.1f" % (i, ang*180/pi))
    print(str(Pose_2_TxyzRxyz(target_i)))
    robot.MoveL(target_i)

    #-----------------------------
    # Post multiply: relative to the tool
    #target_i = target_ref * rotz(ang) * transl(R,0,0) * rotz(-ang)
    #robot.MoveL(target_i)

# move back to the center, then home:
robot.MoveL(target_ref)

print('Done')</pre>
<br />W5 << <a href='W5.html'>Previous</a> <a href='Call for Code.html'>Next</a> >> Call for Code</div>
        
    <!-- footer -->
      <div class="container">
        <div class="row pt-3 mx-auto">
            <p>
            <!-- Link back to Colorlib can't be removed. Template is licensed under CC BY 3.0. -->
            Copyright &copy;<script>document.write(new Date().getFullYear());</script> All rights reserved | This template is made with <i class="icon-heart" aria-hidden="true"></i> by <a href="https://colorlib.com" target="_blank" >Colorlib</a>
            <!-- Link back to Colorlib can't be removed. Template is licensed under CC BY 3.0. -->
            </p>
        </div>
      </div>
    <!-- for footer -->
    
        </div> <!-- for site wrap -->
            <!-- <script src="../cmsimde/static/chimper/js/jquery-3.3.1.min.js"></script> -->
            <script src="../cmsimde/static/chimper/js/jquery-migrate-3.0.1.min.js"></script>
            <script src="../cmsimde/static/chimper/js/jquery-ui.js"></script>
            <script src="../cmsimde/static/chimper/js/popper.min.js"></script>
            <script src="../cmsimde/static/chimper/js/bootstrap.min.js"></script>
            <script src="../cmsimde/static/chimper/js/owl.carousel.min.js"></script>
            <script src="../cmsimde/static/chimper/js/jquery.stellar.min.js"></script>
            <script src="../cmsimde/static/chimper/js/jquery.countdown.min.js"></script>
            <script src="../cmsimde/static/chimper/js/jquery.magnific-popup.min.js"></script>
            <script src="../cmsimde/static/chimper/js/bootstrap-datepicker.min.js"></script>
            <script src="../cmsimde/static/chimper/js/aos.js"></script>
            <!--
            <script src="../cmsimde/static/chimper/js/typed.js"></script>
                    <script>
                    var typed = new Typed('.typed-words', {
                    strings: ["Web Apps"," WordPress"," Mobile Apps"],
                    typeSpeed: 80,
                    backSpeed: 80,
                    backDelay: 4000,
                    startDelay: 1000,
                    loop: true,
                    showCursor: true
                    });
                    </script>
            -->
            <script src="../cmsimde/static/chimper/js/main.js"></script>
        
<!-- 啟用 LaTeX equations 編輯 -->
  <!-- <script>
  MathJax = {
    tex: {inlineMath: [['$', '$'], ['\(', '\)']]}
  };
  </script>
  <script id="MathJax-script" async src="https://cdn.jsdelivr.net/npm/mathjax@3/es5/tex-chtml.js"></script>-->
    </body></html>
>>>>>>> 18382980
        <|MERGE_RESOLUTION|>--- conflicted
+++ resolved
@@ -1,4 +1,3 @@
-<<<<<<< HEAD
 <!DOCTYPE html><html>
         <head>
         <title>WCMJ2021</title>
@@ -123,7 +122,7 @@
                             <li><a href="./../blog/index.html">blog</a></li>
                         </ul>
                       </li>
-                     <li class='has-children'><a href='About.html'>About</a><ul class='dropdown'><li><a href='WCM.html'>WCM</a><li><a href='三道牆理論.html'>三道牆理論</a><li><a href='個人電腦.html'>個人電腦</a><li class='has-children'><a href='Network.html'>Network</a><ul class='dropdown'><li><a href='Switch.html'>Switch</a></li></li></ul></ul><li class='has-children'><a href='Topics.html'>Topics</a><ul class='dropdown'><li><a href='Topic 1.html'>Topic 1</a><li><a href='W2-W3.html'>W2-W3</a><li class='has-children'><a href='分組專題.html'>分組專題</a><ul class='dropdown'><li><a href='Python.html'>Python</a></li></ul><li><a href='W5.html'>W5</a><li class='has-children'><a href='W7.html'>W7</a><ul class='dropdown'><li><a href='Call for Code.html'>Call for Code</a></li></ul><li class='has-children'><a href='W8.html'>W8</a><ul class='dropdown'><li><a href='Hybrid System.html'>Hybrid System</a></li></ul><li><a href='W9.html'>W9</a><li><a href='Topic2.html'>Topic2</a></li></ul><li class='has-children'><a href='Google.html'>Google</a><ul class='dropdown'><li><a href='Oauth2.html'>Oauth2</a><li><a href='Calendar API.html'>Calendar API</a><li><a href='Drive API.html'>Drive API</a></li></ul><li><a href='Web Site.html'>Web Site</a></li>
+                     <li class='has-children'><a href='About.html'>About</a><ul class='dropdown'><li><a href='WCM.html'>WCM</a><li><a href='三道牆理論.html'>三道牆理論</a><li><a href='個人電腦.html'>個人電腦</a><li class='has-children'><a href='Network.html'>Network</a><ul class='dropdown'><li><a href='Switch.html'>Switch</a></li></li></ul></ul><li class='has-children'><a href='Topics.html'>Topics</a><ul class='dropdown'><li class='has-children'><a href='Topic 1.html'>Topic 1</a><ul class='dropdown'><li><a href='主機板.html'>主機板</a></li></ul><li><a href='W2-W3.html'>W2-W3</a><li class='has-children'><a href='W4.html'>W4</a><ul class='dropdown'><li><a href='Python.html'>Python</a></li></ul><li><a href='W5.html'>W5</a><li class='has-children'><a href='W7.html'>W7</a><ul class='dropdown'><li><a href='Call for Code.html'>Call for Code</a></li></ul><li class='has-children'><a href='W8.html'>W8</a><ul class='dropdown'><li><a href='Hybrid System.html'>Hybrid System</a></li></ul><li><a href='W9.html'>W9</a><li class='has-children'><a href='W10.html'>W10</a><ul class='dropdown'><li><a href='Topic2.html'>Topic2</a></li></li></ul></ul><li><a href='分組專題.html'>分組專題</a><li><a href='IYEP.html'>IYEP</a><li><a href='Mac.html'>Mac</a><li class='has-children'><a href='Web Site.html'>Web Site</a><ul class='dropdown'><li class='has-children'><a href='Google.html'>Google</a><ul class='dropdown'><li><a href='Oauth2.html'>Oauth2</a><li><a href='Calendar API.html'>Calendar API</a><li><a href='Drive API.html'>Drive API</a></li>
                       </ul>
                 </nav>
               </div>
@@ -282,290 +281,4 @@
   </script>
   <script id="MathJax-script" async src="https://cdn.jsdelivr.net/npm/mathjax@3/es5/tex-chtml.js"></script>-->
     </body></html>
-=======
-<!DOCTYPE html><html>
-        <head>
-        <title>WCMJ2021</title>
-        <meta charset="utf-8">
-<meta property="head" content="H2">
-        <meta name="viewport" content="width=device-width, initial-scale=1, shrink-to-fit=no">
-        <link href="https://fonts.googleapis.com/css?family=Quicksand:300,400,500,700,900" rel="stylesheet">
-        <link rel="stylesheet" href="./../cmsimde/static/chimper/fonts/icomoon/style.css">
-        <link rel="stylesheet" href="./../cmsimde/static/chimper/css/bootstrap.min.css">
-        <link rel="stylesheet" href="./../cmsimde/static/chimper/css/magnific-popup.css">
-        <link rel="stylesheet" href="./../cmsimde/static/chimper/css/jquery-ui.css">
-        <link rel="stylesheet" href="./../cmsimde/static/chimper/css/owl.carousel.min.css">
-        <link rel="stylesheet" href="./../cmsimde/static/chimper/css/owl.theme.default.min.css">
-        <link rel="stylesheet" href="./../cmsimde/static/chimper/css/bootstrap-datepicker.css">
-        <link rel="stylesheet" href="./../cmsimde/static/chimper/fonts/flaticon/font/flaticon.css">
-        <link rel="stylesheet" href="./../cmsimde/static/chimper/css/aos.css">
-        <link rel="stylesheet" href="./../cmsimde/static/chimper/css/style.css">
-        <link rel="shortcut icon" href="./../cmsimde/static/favicons.png">
-        
-        <style type='text/css'>
-            .site-section {
-            background-color: #FFFF;
-            padding: 40px 40px;
-            }
-            body > div > div.dropdown.open {
-                display: block;
-            }
-        </style>
-    
-        <!-- <script src="./../cmsimde/static/jquery.js"></script> -->
-        <!-- <script src="https://ajax.googleapis.com/ajax/libs/jquery/3.3.1/jquery.min.js"></script> -->
-        <script src="../cmsimde/static/chimper/js/jquery-3.3.1.min.js"></script>
-        <link rel="stylesheet" href="./../cmsimde/static/tipuesearch/css/normalize.min.css">
-        <script src="./../cmsimde/static/tipuesearch/tipuesearch_set.js"></script>
-        <script src="tipuesearch_content.js"></script>
-        <link rel="stylesheet" href="./../cmsimde/static/tipuesearch/css/tipuesearch.css">
-        <script src="./../cmsimde/static/tipuesearch/tipuesearch.js"></script>
-        <script>
-            /* original tipuesearch
-            $(document).ready(function() {
-                 $('#tipue_search_input').tipuesearch();
-            });
-            */
-            // customed doSearch
-            function doSearch() {
-                $('#tipue_search_input').tipuesearch({
-                    newWindow: true, 
-                    minimumLength: 2,
-                    wholeWords: false, // for search 中文
-                });
-            }
-            $(document).ready(doSearch);
-        </script>
-        
-<script type="text/javascript" src="./../cmsimde/static/syntaxhighlighter/shCore.js"></script>
-<script type="text/javascript" src="./../cmsimde/static/syntaxhighlighter/shBrushBash.js"></script>
-<script type="text/javascript" src="./../cmsimde/static/syntaxhighlighter/shBrushDiff.js"></script>
-<script type="text/javascript" src="./../cmsimde/static/syntaxhighlighter/shBrushJScript.js"></script>
-<script type="text/javascript" src="./../cmsimde/static/syntaxhighlighter/shBrushJava.js"></script>
-<script type="text/javascript" src="./../cmsimde/static/syntaxhighlighter/shBrushPython.js"></script>
-<script type="text/javascript" src="./../cmsimde/static/syntaxhighlighter/shBrushSql.js"></script>
-<script type="text/javascript" src="./../cmsimde/static/syntaxhighlighter/shBrushHaxe.js"></script>
-<script type="text/javascript" src="./../cmsimde/static/syntaxhighlighter/shBrushXml.js"></script>
-<script type="text/javascript" src="./../cmsimde/static/syntaxhighlighter/shBrushPhp.js"></script>
-<script type="text/javascript" src="./../cmsimde/static/syntaxhighlighter/shBrushLua.js"></script>
-<script type="text/javascript" src="./../cmsimde/static/syntaxhighlighter/shBrushCpp.js"></script>
-<script type="text/javascript" src="./../cmsimde/static/syntaxhighlighter/shBrushCss.js"></script>
-<script type="text/javascript" src="./../cmsimde/static/syntaxhighlighter/shBrushCSharp.js"></script>
-<script type="text/javascript" src="./../cmsimde/static/syntaxhighlighter/shBrushDart.js"></script>
-<link type="text/css" rel="stylesheet" href="./../cmsimde/static/syntaxhighlighter/css/shCoreDefault.css"/>
-<script type="text/javascript">SyntaxHighlighter.all();</script>
-<!-- 暫時不用
-<script src="./../cmsimde/static/fengari-web.js"></script>
-<script type="text/javascript" src="./../cmsimde/static/Cango-13v08-min.js"></script>
-<script type="text/javascript" src="./../cmsimde/static/CangoAxes-4v01-min.js"></script>
-<script type="text/javascript" src="./../cmsimde/static/gearUtils-05.js"></script>
--->
-<!-- for Brython 暫時不用
-<script src="https://scrum-3.github.io/web/brython/brython.js"></script>
-<script src="https://scrum-3.github.io/web/brython/brython_stdlib.js"></script>
--->
-<style>
-img.add_border {
-    border: 3px solid blue;
-}
-</style>
-
-</head>
-<body>
-<div class='container'><nav>
-        
-    <div class="site-wrap">
-
-    <div class="site-mobile-menu">
-      <div class="site-mobile-menu-header">
-        <div class="site-mobile-menu-close mt-3">
-          <span class="icon-close2 js-menu-toggle"></span>
-        </div>
-      </div>
-      <div class="site-mobile-menu-body"></div>
-    </div>
-    
-            <header class="site-navbar py-4 bg-white" role="banner">
-              <div class="container-fluid">
-                <div class="row align-items-center">
-                <h1>WCMJ2021 五專網際內容管理</h1>
-                <div class="pl-4">
-                    <form>
-                    <input type="text" placeholder="Search" name="q" id="tipue_search_input" pattern=".{2,}" title="At least 2 characters" required>
-                    </form>
-                </div>
-                  <!-- <div class="col-11 col-xl-2">
-                    <h1 class="mb-0 site-logo"><a href="index.html" class="text-black h2 mb-0">WCMJ2021 五專網際內容管理</a></h1> 
-                  </div>
-                  -->
-                  <div class="col-12 col-md-10 d-none d-xl-block">
-                    <nav class="site-navigation position-relative text-right" role="navigation">
-    <ul class='site-menu js-clone-nav mr-auto d-none d-lg-block'>
-                        <li class="active has-children"><a href="index.html">Home</a>
-                        <ul class="dropdown">
-                            <li><a href="sitemap.html">Site Map</a></li>
-                            <li><a href="./../reveal/index.html">reveal</a></li>
-                            <li><a href="./../blog/index.html">blog</a></li>
-                        </ul>
-                      </li>
-                     <li class='has-children'><a href='About.html'>About</a><ul class='dropdown'><li><a href='WCM.html'>WCM</a><li><a href='三道牆理論.html'>三道牆理論</a><li><a href='個人電腦.html'>個人電腦</a><li class='has-children'><a href='Network.html'>Network</a><ul class='dropdown'><li><a href='Switch.html'>Switch</a></li></li></ul></ul><li class='has-children'><a href='Topics.html'>Topics</a><ul class='dropdown'><li class='has-children'><a href='Topic 1.html'>Topic 1</a><ul class='dropdown'><li><a href='主機板.html'>主機板</a></li></ul><li><a href='W2-W3.html'>W2-W3</a><li class='has-children'><a href='W4.html'>W4</a><ul class='dropdown'><li><a href='Python.html'>Python</a></li></ul><li><a href='W5.html'>W5</a><li class='has-children'><a href='W7.html'>W7</a><ul class='dropdown'><li><a href='Call for Code.html'>Call for Code</a></li></ul><li class='has-children'><a href='W8.html'>W8</a><ul class='dropdown'><li><a href='Hybrid System.html'>Hybrid System</a></li></ul><li><a href='W9.html'>W9</a><li class='has-children'><a href='W10.html'>W10</a><ul class='dropdown'><li><a href='Topic2.html'>Topic2</a></li></li></ul></ul><li><a href='分組專題.html'>分組專題</a><li><a href='IYEP.html'>IYEP</a><li class='has-children'><a href='Web Site.html'>Web Site</a><ul class='dropdown'><li class='has-children'><a href='Google.html'>Google</a><ul class='dropdown'><li><a href='Oauth2.html'>Oauth2</a><li><a href='Calendar API.html'>Calendar API</a><li><a href='Drive API.html'>Drive API</a></li>
-                      </ul>
-                </nav>
-              </div>
-              <div class="d-inline-block d-xl-none ml-md-0 mr-auto py-3" style="position: relative; top: 3px;"><a href="#" class="site-menu-toggle js-menu-toggle text-black"><span class="icon-menu h3"></span></a></div>
-              </div>
-
-            </div>
-          </div>
-          
-        </header>
-    <div id="tipue_search_content">W5 << <a href='W5.html'>Previous</a> <a href='Call for Code.html'>Next</a> >> Call for Code<br /><h1>W7</h1>
-<p>本週起將請各分組根據說明, 利用分組 Blogger 與個人 Github Pages 網站整理<a href="http://mde.tw/wcmj2021/content/%E5%88%86%E7%B5%84%E5%B0%88%E9%A1%8C.html">分組專題</a>上的內容. 各組將在 W9 利用網際 Reveal 簡報, 以 ShareX 錄製分組專題報告影片. 相關分組報告影片可參考協同產品設計實習 <a href="https://drive.google.com/drive/folders/1t38qYM30FeKw37F49nd0DAD5EMQseDnj">Stage1 簡報影片</a>.</p>
-<p>以下則是 W7 的教學內容:</p>
-<p>Course notes:</p>
-<p style="padding-left: 30px;"><a href="https://ocw.mit.edu/courses/mechanical-engineering/2-12-introduction-to-robotics-fall-2005/lecture-notes/">Introduction to robotics</a></p>
-<p style="padding-left: 30px;"><a href="http://hades.mech.northwestern.edu/index.php/Modern_Robotics">http://hades.mech.northwestern.edu/index.php/Modern_Robotics</a></p>
-<p style="padding-left: 30px;">Open Access related ebooks:</p>
-<p style="padding-left: 60px;"><a href="./../downloads/robodk/welding/2018_Book_ControlTheoryTutorial.pdf">2018_Book_ControlTheoryTutorial.pdf</a> (<a href="https://creativecommons.org/licenses/by/4.0/">開放授權</a>電子書)</p>
-<p style="padding-left: 60px;"><a href="./../downloads/robodk\welding\2021_Book_Cyber-PhysicalSystemsAModel-Ba.pdf">2021_Book_Cyber-PhysicalSystemsAModel-Ba.pdf</a> (<a href="https://creativecommons.org/licenses/by/4.0/">開放授權</a>電子書)</p>
-<p style="padding-left: 60px;"><a href="https://link.springer.com/search?facet-content-type=%22Book%22&amp;package=openaccess">Springer Open Access ebooks</a></p>
-<p style="padding-left: 60px;"><a href="https://www.springeropen.com/p/engineering">Featured Open Access Journals in Engineering</a></p>
-<p style="padding-left: 60px;"><a href="https://www.springeropen.com/p/engineering/mechanical-engineering-and-mechanics">Featured Open Access Journals in Mechanical Engineering &amp; Mechanics</a></p>
-<p>Industrial robot off-line simulation 套件下載:</p>
-<p style="padding-left: 30px;"><a href="https://www.parallemic.org/RoKiSim.html">https://www.parallemic.org/RoKiSim.html</a> (自由軟體 - no support freeware)</p>
-<p style="padding-left: 30px;"><a href="http://a.kmol.info:88/robodk522_kmol.7z">http://a.kmol.info:88/robodk522_kmol.7z</a> (無存檔功能的<a href="https://robodk.com/pricing">試用版</a> - trial version without save function)</p>
-<p>可攜系統下載:</p>
-<p style="padding-left: 30px;"><a href="http://a.kmol.info:88/kmol2021_spring_v4_robodk.7z">http://a.kmol.info:88/kmol2021_spring_v4_robodk.7z</a> (783 MB) Python 3.9.2 與 RoboDK</p>
-<p style="padding-left: 30px;"><a href="http://a.kmol.info:88/kmol2021_spring_v4_robodk_webots.7z">http://a.kmol.info:88/kmol2021_spring_v4_robodk_webots.7z</a> (2.35 GB) Python 3.9.2 (<a href="https://docs.python.org/3/license.html">自由開源套件</a>), <a href="https://robodk.com/">RoboDK</a> (無存檔功能的<a href="https://robodk.com/pricing">試用版</a>) 與 <a href="https://cyberbotics.com/">Webots</a> (<a href="https://cyberbotics.com/doc/guide/webots-license-agreement">自由開源套件</a>)</p>
-<p><img alt="" height="285" src="./../images/robodk_python_control.gif" width="560"/></p>
-<p><iframe allow="accelerometer; autoplay; clipboard-write; encrypted-media; gyroscope; picture-in-picture" allowfullscreen="allowfullscreen" frameborder="0" height="315" src="https://www.youtube.com/embed/Ic-iKGSc7dk" title="YouTube video player" width="560"></iframe></p>
-<h4>ABB irb4600 robot</h4>
-<p><a href="./../downloads/robodk/welding/IRB4600_ROB0109EN_J_datasheet-Rev.L.pdf">IRB4600_ROB0109EN_J_datasheet-Rev.L.pdf</a></p>
-<p><a href="./../downloads/robodk/welding/IRB4600_product_manual_spare_parts.pdf">IRB4600_product_manual_spare_parts.pdf</a></p>
-<p><a href="https://cyberbotics.com/doc/guide/irb4600-40">https://cyberbotics.com/doc/guide/irb4600-40</a></p>
-<p><a href="https://github.com/CoppeliaRobotics/models/blob/master/robots/non-mobile/ABB%20IRB%204600-40-255.ttm">Coppeliasim ABB IRB4600-40-255 model</a></p>
-<p><a href="https://grabcad.com/library/robot-abb-irb-4600-1">ABB IRB4600 Inventor model</a></p>
-<p><iframe allow="accelerometer; autoplay; clipboard-write; encrypted-media; gyroscope; picture-in-picture" allowfullscreen="allowfullscreen" frameborder="0" height="315" src="https://www.youtube.com/embed/Jq0-DkEwwj4" title="YouTube video player" width="560"></iframe></p>
-<p>以下利用 Python 3.9.2 程式控制 Robodk 5.2.2 版本中的 ABB IRB4600 機械手臂.</p>
-<p><iframe allow="accelerometer; autoplay; clipboard-write; encrypted-media; gyroscope; picture-in-picture" allowfullscreen="allowfullscreen" frameborder="0" height="315" src="https://www.youtube.com/embed/nv7mOBDA_Z8" title="YouTube video player" width="560"></iframe></p>
-<h4>控制程式:</h4>
-<p style="padding-left: 30px;"><a href="https://github.com/mdecourse/wcmj2021/blob/main/downloads/robodk/welding/welding_ex1.py">welding_ex1.py</a> (from <a href="https://robodk.com/doc/en/PythonAPI/examples.html">https://robodk.com/doc/en/PythonAPI/examples.html</a>)</p>
-<pre class="brush:py;auto-links:false;toolbar:false" contenteditable="false"># ref: https://robodk.com/doc/en/PythonAPI/examples.html
-
-'''
-[     1.000000,     0.000000,     0.000000,    30.000000 ;
-      0.000000,    -1.000000,    -0.000000,    50.000000 ;
-      0.000000,     0.000000,    -1.000000,    50.000000 ;
-      0.000000,     0.000000,     0.000000,     1.000000 ];
-
-'''
-
-# This macro shows an example to draw a polygon of radius R and n_sides vertices using the RoboDK API for Python
-from robolink import *    # API to communicate with RoboDK for simulation and offline/online programming
-from robodk import *      # Robotics toolbox for industrial robots
-
-# Any interaction with RoboDK must be done through RDK:
-RDK = Robolink()
-
-# New versions of RoboDK automatically add the current folder to the path (after 4.2.2)
-path_stationfile = RDK.getParam('PATH_OPENSTATION')
-# get the robot, frame and tool objects
-robot = RDK.ItemUserPick('', ITEM_TYPE_ROBOT)
-    
-# get the current position of the TCP with respect to the reference frame:
-# (4x4 matrix representing position and orientation)
-target_ref = robot.Pose()
-pos_ref = target_ref.Pos()
-print("Drawing a polygon around the target: ")
-print(Pose_2_TxyzRxyz(target_ref))
-
-# move the robot to the first point:
-robot.MoveJ(target_ref)
-
-# It is important to provide the reference frame and the tool frames when generating programs offline
-robot.setPoseFrame(robot.PoseFrame())
-robot.setPoseTool(robot.PoseTool())
-robot.setZoneData(10) # Set the rounding parameter (Also known as: CNT, APO/C_DIS, ZoneData, Blending radius, cornering, ...)
-robot.setSpeed(200) # Set linear speed in mm/s
-
-# Set the number of sides of the polygon:
-n_sides = 6
-R = 300
-
-# make a hexagon around reference target:
-for i in range(n_sides+1):
-    ang = i*2*pi/n_sides #angle: 0, 60, 120, ...
-
-    #-----------------------------
-    # Movement relative to the reference frame
-    # Create a copy of the target
-    target_i = Mat(target_ref)
-    pos_i = target_i.Pos()
-    pos_i[0] = pos_i[0] + R*cos(ang)
-    pos_i[1] = pos_i[1] + R*sin(ang)
-    target_i.setPos(pos_i)
-    print("Moving to target %i: angle %.1f" % (i, ang*180/pi))
-    print(str(Pose_2_TxyzRxyz(target_i)))
-    robot.MoveL(target_i)
-
-    #-----------------------------
-    # Post multiply: relative to the tool
-    #target_i = target_ref * rotz(ang) * transl(R,0,0) * rotz(-ang)
-    #robot.MoveL(target_i)
-
-# move back to the center, then home:
-robot.MoveL(target_ref)
-
-print('Done')</pre>
-<br />W5 << <a href='W5.html'>Previous</a> <a href='Call for Code.html'>Next</a> >> Call for Code</div>
-        
-    <!-- footer -->
-      <div class="container">
-        <div class="row pt-3 mx-auto">
-            <p>
-            <!-- Link back to Colorlib can't be removed. Template is licensed under CC BY 3.0. -->
-            Copyright &copy;<script>document.write(new Date().getFullYear());</script> All rights reserved | This template is made with <i class="icon-heart" aria-hidden="true"></i> by <a href="https://colorlib.com" target="_blank" >Colorlib</a>
-            <!-- Link back to Colorlib can't be removed. Template is licensed under CC BY 3.0. -->
-            </p>
-        </div>
-      </div>
-    <!-- for footer -->
-    
-        </div> <!-- for site wrap -->
-            <!-- <script src="../cmsimde/static/chimper/js/jquery-3.3.1.min.js"></script> -->
-            <script src="../cmsimde/static/chimper/js/jquery-migrate-3.0.1.min.js"></script>
-            <script src="../cmsimde/static/chimper/js/jquery-ui.js"></script>
-            <script src="../cmsimde/static/chimper/js/popper.min.js"></script>
-            <script src="../cmsimde/static/chimper/js/bootstrap.min.js"></script>
-            <script src="../cmsimde/static/chimper/js/owl.carousel.min.js"></script>
-            <script src="../cmsimde/static/chimper/js/jquery.stellar.min.js"></script>
-            <script src="../cmsimde/static/chimper/js/jquery.countdown.min.js"></script>
-            <script src="../cmsimde/static/chimper/js/jquery.magnific-popup.min.js"></script>
-            <script src="../cmsimde/static/chimper/js/bootstrap-datepicker.min.js"></script>
-            <script src="../cmsimde/static/chimper/js/aos.js"></script>
-            <!--
-            <script src="../cmsimde/static/chimper/js/typed.js"></script>
-                    <script>
-                    var typed = new Typed('.typed-words', {
-                    strings: ["Web Apps"," WordPress"," Mobile Apps"],
-                    typeSpeed: 80,
-                    backSpeed: 80,
-                    backDelay: 4000,
-                    startDelay: 1000,
-                    loop: true,
-                    showCursor: true
-                    });
-                    </script>
-            -->
-            <script src="../cmsimde/static/chimper/js/main.js"></script>
-        
-<!-- 啟用 LaTeX equations 編輯 -->
-  <!-- <script>
-  MathJax = {
-    tex: {inlineMath: [['$', '$'], ['\(', '\)']]}
-  };
-  </script>
-  <script id="MathJax-script" async src="https://cdn.jsdelivr.net/npm/mathjax@3/es5/tex-chtml.js"></script>-->
-    </body></html>
->>>>>>> 18382980
         