<<<<<<< HEAD
<!DOCTYPE html><html>
        <head>
        <title>WCMJ2021</title>
        <meta charset="utf-8">
        <meta name="viewport" content="width=device-width, initial-scale=1, shrink-to-fit=no">
        <link href="https://fonts.googleapis.com/css?family=Quicksand:300,400,500,700,900" rel="stylesheet">
        <link rel="stylesheet" href="./../cmsimde/static/chimper/fonts/icomoon/style.css">
        <link rel="stylesheet" href="./../cmsimde/static/chimper/css/bootstrap.min.css">
        <link rel="stylesheet" href="./../cmsimde/static/chimper/css/magnific-popup.css">
        <link rel="stylesheet" href="./../cmsimde/static/chimper/css/jquery-ui.css">
        <link rel="stylesheet" href="./../cmsimde/static/chimper/css/owl.carousel.min.css">
        <link rel="stylesheet" href="./../cmsimde/static/chimper/css/owl.theme.default.min.css">
        <link rel="stylesheet" href="./../cmsimde/static/chimper/css/bootstrap-datepicker.css">
        <link rel="stylesheet" href="./../cmsimde/static/chimper/fonts/flaticon/font/flaticon.css">
        <link rel="stylesheet" href="./../cmsimde/static/chimper/css/aos.css">
        <link rel="stylesheet" href="./../cmsimde/static/chimper/css/style.css">
        <link rel="shortcut icon" href="./../cmsimde/static/favicons.png">
        
        <style type='text/css'>
            .site-section {
            background-color: #FFFF;
            padding: 40px 40px;
            }
            body > div > div.dropdown.open {
                display: block;
            }
        </style>
    
        <!-- <script src="./../cmsimde/static/jquery.js"></script> -->
        <!-- <script src="https://ajax.googleapis.com/ajax/libs/jquery/3.3.1/jquery.min.js"></script> -->
        <script src="../cmsimde/static/chimper/js/jquery-3.3.1.min.js"></script>
        <link rel="stylesheet" href="./../cmsimde/static/tipuesearch/css/normalize.min.css">
        <script src="./../cmsimde/static/tipuesearch/tipuesearch_set.js"></script>
        <script src="tipuesearch_content.js"></script>
        <link rel="stylesheet" href="./../cmsimde/static/tipuesearch/css/tipuesearch.css">
        <script src="./../cmsimde/static/tipuesearch/tipuesearch.js"></script>
        <script>
            /* original tipuesearch
            $(document).ready(function() {
                 $('#tipue_search_input').tipuesearch();
            });
            */
            // customed doSearch
            function doSearch() {
                $('#tipue_search_input').tipuesearch({
                    newWindow: true, 
                    minimumLength: 2,
                    wholeWords: false, // for search 中文
                });
            }
            $(document).ready(doSearch);
        </script>
        
<script type="text/javascript" src="./../cmsimde/static/syntaxhighlighter/shCore.js"></script>
<script type="text/javascript" src="./../cmsimde/static/syntaxhighlighter/shBrushBash.js"></script>
<script type="text/javascript" src="./../cmsimde/static/syntaxhighlighter/shBrushDiff.js"></script>
<script type="text/javascript" src="./../cmsimde/static/syntaxhighlighter/shBrushJScript.js"></script>
<script type="text/javascript" src="./../cmsimde/static/syntaxhighlighter/shBrushJava.js"></script>
<script type="text/javascript" src="./../cmsimde/static/syntaxhighlighter/shBrushPython.js"></script>
<script type="text/javascript" src="./../cmsimde/static/syntaxhighlighter/shBrushSql.js"></script>
<script type="text/javascript" src="./../cmsimde/static/syntaxhighlighter/shBrushHaxe.js"></script>
<script type="text/javascript" src="./../cmsimde/static/syntaxhighlighter/shBrushXml.js"></script>
<script type="text/javascript" src="./../cmsimde/static/syntaxhighlighter/shBrushPhp.js"></script>
<script type="text/javascript" src="./../cmsimde/static/syntaxhighlighter/shBrushLua.js"></script>
<script type="text/javascript" src="./../cmsimde/static/syntaxhighlighter/shBrushCpp.js"></script>
<script type="text/javascript" src="./../cmsimde/static/syntaxhighlighter/shBrushCss.js"></script>
<script type="text/javascript" src="./../cmsimde/static/syntaxhighlighter/shBrushCSharp.js"></script>
<script type="text/javascript" src="./../cmsimde/static/syntaxhighlighter/shBrushDart.js"></script>
<link type="text/css" rel="stylesheet" href="./../cmsimde/static/syntaxhighlighter/css/shCoreDefault.css"/>
<script type="text/javascript">SyntaxHighlighter.all();</script>
<!-- 暫時不用
<script src="./../cmsimde/static/fengari-web.js"></script>
<script type="text/javascript" src="./../cmsimde/static/Cango-13v08-min.js"></script>
<script type="text/javascript" src="./../cmsimde/static/CangoAxes-4v01-min.js"></script>
<script type="text/javascript" src="./../cmsimde/static/gearUtils-05.js"></script>
-->
<!-- for Brython 暫時不用
<script src="https://scrum-3.github.io/web/brython/brython.js"></script>
<script src="https://scrum-3.github.io/web/brython/brython_stdlib.js"></script>
-->
<style>
img.add_border {
    border: 3px solid blue;
}
</style>

</head>
<body>
<div class='container'><nav>
        
    <div class="site-wrap">

    <div class="site-mobile-menu">
      <div class="site-mobile-menu-header">
        <div class="site-mobile-menu-close mt-3">
          <span class="icon-close2 js-menu-toggle"></span>
        </div>
      </div>
      <div class="site-mobile-menu-body"></div>
    </div>
    
            <header class="site-navbar py-4 bg-white" role="banner">
              <div class="container-fluid">
                <div class="row align-items-center">
                <h1>WCMJ2021 五專網際內容管理</h1>
                <div class="pl-4">
                    <form>
                    <input type="text" placeholder="Search" name="q" id="tipue_search_input" pattern=".{2,}" title="At least 2 characters" required>
                    </form>
                </div>
                  <!-- <div class="col-11 col-xl-2">
                    <h1 class="mb-0 site-logo"><a href="index.html" class="text-black h2 mb-0">WCMJ2021 五專網際內容管理</a></h1> 
                  </div>
                  -->
                  <div class="col-12 col-md-10 d-none d-xl-block">
                    <nav class="site-navigation position-relative text-right" role="navigation">
    <ul class='site-menu js-clone-nav mr-auto d-none d-lg-block'>
                        <li class="active has-children"><a href="index.html">Home</a>
                        <ul class="dropdown">
                            <li><a href="sitemap.html">Site Map</a></li>
                            <li><a href="./../reveal/index.html">reveal</a></li>
                            <li><a href="./../blog/index.html">blog</a></li>
                        </ul>
                      </li>
                     <li class='has-children'><a href='About.html'>About</a><ul class='dropdown'><li><a href='WCM.html'>WCM</a><li><a href='三道牆理論.html'>三道牆理論</a><li><a href='個人電腦.html'>個人電腦</a><li class='has-children'><a href='Network.html'>Network</a><ul class='dropdown'><li><a href='Switch.html'>Switch</a></li></li></ul></ul><li class='has-children'><a href='Topics.html'>Topics</a><ul class='dropdown'><li><a href='Topic 1.html'>Topic 1</a><li><a href='W2-W3.html'>W2-W3</a><li class='has-children'><a href='分組專題.html'>分組專題</a><ul class='dropdown'><li><a href='Python.html'>Python</a></li></ul><li><a href='W5.html'>W5</a><li class='has-children'><a href='W7.html'>W7</a><ul class='dropdown'><li><a href='Call for Code.html'>Call for Code</a></li></ul><li class='has-children'><a href='W8.html'>W8</a><ul class='dropdown'><li><a href='Hybrid System.html'>Hybrid System</a></li></ul><li><a href='W9.html'>W9</a><li><a href='Topic2.html'>Topic2</a></li></ul><li class='has-children'><a href='Google.html'>Google</a><ul class='dropdown'><li><a href='Oauth2.html'>Oauth2</a><li><a href='Calendar API.html'>Calendar API</a><li><a href='Drive API.html'>Drive API</a></li></ul><li><a href='Web Site.html'>Web Site</a></li>
                      </ul>
                </nav>
              </div>
              <div class="d-inline-block d-xl-none ml-md-0 mr-auto py-3" style="position: relative; top: 3px;"><a href="#" class="site-menu-toggle js-menu-toggle text-black"><span class="icon-menu h3"></span></a></div>
              </div>

            </div>
          </div>
          
        </header>
    <div id="tipue_search_content">Hybrid System << <a href='Hybrid System.html'>Previous</a> <a href='Topic2.html'>Next</a> >> Topic2<br /><h1>W9</h1>
<h4>期中考週流程:</h4>
<ol>
<li>利用 ::17 開啟 Ethercalc 表單, 收集各班學員課程期望分數, 將期中期望成績送至教務主機.</li>
<li>此一 W1-W9 各學員的期望成績, 將與學員的個人與分組倉儲內容進行比較後, 會反應至學員的期末學期成績中, 若實際評量結果與學員期望成績產生一定差距, 將酌予加減各學員應得之課程學期成績.</li>
<li>各分組進行 6-12 分鐘 (每一組員簡報時間至多 2 分鐘) 的期中網際簡報, 主要說明各組員 W1-W8 所完成的網站內容, 並透過 ShareX 錄製簡報影片 (簡報前後按下 Shift + PrintScreen, 並採全畫面錄影), 之後會將各組簡報影片送到 GDrive 以供參考.</li>
</ol><br />Hybrid System << <a href='Hybrid System.html'>Previous</a> <a href='Topic2.html'>Next</a> >> Topic2</div>
        
    <!-- footer -->
      <div class="container">
        <div class="row pt-3 mx-auto">
            <p>
            <!-- Link back to Colorlib can't be removed. Template is licensed under CC BY 3.0. -->
            Copyright &copy;<script>document.write(new Date().getFullYear());</script> All rights reserved | This template is made with <i class="icon-heart" aria-hidden="true"></i> by <a href="https://colorlib.com" target="_blank" >Colorlib</a>
            <!-- Link back to Colorlib can't be removed. Template is licensed under CC BY 3.0. -->
            </p>
        </div>
      </div>
    <!-- for footer -->
    
        </div> <!-- for site wrap -->
            <!-- <script src="../cmsimde/static/chimper/js/jquery-3.3.1.min.js"></script> -->
            <script src="../cmsimde/static/chimper/js/jquery-migrate-3.0.1.min.js"></script>
            <script src="../cmsimde/static/chimper/js/jquery-ui.js"></script>
            <script src="../cmsimde/static/chimper/js/popper.min.js"></script>
            <script src="../cmsimde/static/chimper/js/bootstrap.min.js"></script>
            <script src="../cmsimde/static/chimper/js/owl.carousel.min.js"></script>
            <script src="../cmsimde/static/chimper/js/jquery.stellar.min.js"></script>
            <script src="../cmsimde/static/chimper/js/jquery.countdown.min.js"></script>
            <script src="../cmsimde/static/chimper/js/jquery.magnific-popup.min.js"></script>
            <script src="../cmsimde/static/chimper/js/bootstrap-datepicker.min.js"></script>
            <script src="../cmsimde/static/chimper/js/aos.js"></script>
            <!--
            <script src="../cmsimde/static/chimper/js/typed.js"></script>
                    <script>
                    var typed = new Typed('.typed-words', {
                    strings: ["Web Apps"," WordPress"," Mobile Apps"],
                    typeSpeed: 80,
                    backSpeed: 80,
                    backDelay: 4000,
                    startDelay: 1000,
                    loop: true,
                    showCursor: true
                    });
                    </script>
            -->
            <script src="../cmsimde/static/chimper/js/main.js"></script>
        
<!-- 啟用 LaTeX equations 編輯 -->
  <!-- <script>
  MathJax = {
    tex: {inlineMath: [['$', '$'], ['\(', '\)']]}
  };
  </script>
  <script id="MathJax-script" async src="https://cdn.jsdelivr.net/npm/mathjax@3/es5/tex-chtml.js"></script>-->
    </body></html>
=======
<!DOCTYPE html><html>
        <head>
        <title>WCMJ2021</title>
        <meta charset="utf-8">
<meta property="head" content="H2">
        <meta name="viewport" content="width=device-width, initial-scale=1, shrink-to-fit=no">
        <link href="https://fonts.googleapis.com/css?family=Quicksand:300,400,500,700,900" rel="stylesheet">
        <link rel="stylesheet" href="./../cmsimde/static/chimper/fonts/icomoon/style.css">
        <link rel="stylesheet" href="./../cmsimde/static/chimper/css/bootstrap.min.css">
        <link rel="stylesheet" href="./../cmsimde/static/chimper/css/magnific-popup.css">
        <link rel="stylesheet" href="./../cmsimde/static/chimper/css/jquery-ui.css">
        <link rel="stylesheet" href="./../cmsimde/static/chimper/css/owl.carousel.min.css">
        <link rel="stylesheet" href="./../cmsimde/static/chimper/css/owl.theme.default.min.css">
        <link rel="stylesheet" href="./../cmsimde/static/chimper/css/bootstrap-datepicker.css">
        <link rel="stylesheet" href="./../cmsimde/static/chimper/fonts/flaticon/font/flaticon.css">
        <link rel="stylesheet" href="./../cmsimde/static/chimper/css/aos.css">
        <link rel="stylesheet" href="./../cmsimde/static/chimper/css/style.css">
        <link rel="shortcut icon" href="./../cmsimde/static/favicons.png">
        
        <style type='text/css'>
            .site-section {
            background-color: #FFFF;
            padding: 40px 40px;
            }
            body > div > div.dropdown.open {
                display: block;
            }
        </style>
    
        <!-- <script src="./../cmsimde/static/jquery.js"></script> -->
        <!-- <script src="https://ajax.googleapis.com/ajax/libs/jquery/3.3.1/jquery.min.js"></script> -->
        <script src="../cmsimde/static/chimper/js/jquery-3.3.1.min.js"></script>
        <link rel="stylesheet" href="./../cmsimde/static/tipuesearch/css/normalize.min.css">
        <script src="./../cmsimde/static/tipuesearch/tipuesearch_set.js"></script>
        <script src="tipuesearch_content.js"></script>
        <link rel="stylesheet" href="./../cmsimde/static/tipuesearch/css/tipuesearch.css">
        <script src="./../cmsimde/static/tipuesearch/tipuesearch.js"></script>
        <script>
            /* original tipuesearch
            $(document).ready(function() {
                 $('#tipue_search_input').tipuesearch();
            });
            */
            // customed doSearch
            function doSearch() {
                $('#tipue_search_input').tipuesearch({
                    newWindow: true, 
                    minimumLength: 2,
                    wholeWords: false, // for search 中文
                });
            }
            $(document).ready(doSearch);
        </script>
        
<script type="text/javascript" src="./../cmsimde/static/syntaxhighlighter/shCore.js"></script>
<script type="text/javascript" src="./../cmsimde/static/syntaxhighlighter/shBrushBash.js"></script>
<script type="text/javascript" src="./../cmsimde/static/syntaxhighlighter/shBrushDiff.js"></script>
<script type="text/javascript" src="./../cmsimde/static/syntaxhighlighter/shBrushJScript.js"></script>
<script type="text/javascript" src="./../cmsimde/static/syntaxhighlighter/shBrushJava.js"></script>
<script type="text/javascript" src="./../cmsimde/static/syntaxhighlighter/shBrushPython.js"></script>
<script type="text/javascript" src="./../cmsimde/static/syntaxhighlighter/shBrushSql.js"></script>
<script type="text/javascript" src="./../cmsimde/static/syntaxhighlighter/shBrushHaxe.js"></script>
<script type="text/javascript" src="./../cmsimde/static/syntaxhighlighter/shBrushXml.js"></script>
<script type="text/javascript" src="./../cmsimde/static/syntaxhighlighter/shBrushPhp.js"></script>
<script type="text/javascript" src="./../cmsimde/static/syntaxhighlighter/shBrushLua.js"></script>
<script type="text/javascript" src="./../cmsimde/static/syntaxhighlighter/shBrushCpp.js"></script>
<script type="text/javascript" src="./../cmsimde/static/syntaxhighlighter/shBrushCss.js"></script>
<script type="text/javascript" src="./../cmsimde/static/syntaxhighlighter/shBrushCSharp.js"></script>
<script type="text/javascript" src="./../cmsimde/static/syntaxhighlighter/shBrushDart.js"></script>
<link type="text/css" rel="stylesheet" href="./../cmsimde/static/syntaxhighlighter/css/shCoreDefault.css"/>
<script type="text/javascript">SyntaxHighlighter.all();</script>
<!-- 暫時不用
<script src="./../cmsimde/static/fengari-web.js"></script>
<script type="text/javascript" src="./../cmsimde/static/Cango-13v08-min.js"></script>
<script type="text/javascript" src="./../cmsimde/static/CangoAxes-4v01-min.js"></script>
<script type="text/javascript" src="./../cmsimde/static/gearUtils-05.js"></script>
-->
<!-- for Brython 暫時不用
<script src="https://scrum-3.github.io/web/brython/brython.js"></script>
<script src="https://scrum-3.github.io/web/brython/brython_stdlib.js"></script>
-->
<style>
img.add_border {
    border: 3px solid blue;
}
</style>

</head>
<body>
<div class='container'><nav>
        
    <div class="site-wrap">

    <div class="site-mobile-menu">
      <div class="site-mobile-menu-header">
        <div class="site-mobile-menu-close mt-3">
          <span class="icon-close2 js-menu-toggle"></span>
        </div>
      </div>
      <div class="site-mobile-menu-body"></div>
    </div>
    
            <header class="site-navbar py-4 bg-white" role="banner">
              <div class="container-fluid">
                <div class="row align-items-center">
                <h1>WCMJ2021 五專網際內容管理</h1>
                <div class="pl-4">
                    <form>
                    <input type="text" placeholder="Search" name="q" id="tipue_search_input" pattern=".{2,}" title="At least 2 characters" required>
                    </form>
                </div>
                  <!-- <div class="col-11 col-xl-2">
                    <h1 class="mb-0 site-logo"><a href="index.html" class="text-black h2 mb-0">WCMJ2021 五專網際內容管理</a></h1> 
                  </div>
                  -->
                  <div class="col-12 col-md-10 d-none d-xl-block">
                    <nav class="site-navigation position-relative text-right" role="navigation">
    <ul class='site-menu js-clone-nav mr-auto d-none d-lg-block'>
                        <li class="active has-children"><a href="index.html">Home</a>
                        <ul class="dropdown">
                            <li><a href="sitemap.html">Site Map</a></li>
                            <li><a href="./../reveal/index.html">reveal</a></li>
                            <li><a href="./../blog/index.html">blog</a></li>
                        </ul>
                      </li>
                     <li class='has-children'><a href='About.html'>About</a><ul class='dropdown'><li><a href='WCM.html'>WCM</a><li><a href='三道牆理論.html'>三道牆理論</a><li><a href='個人電腦.html'>個人電腦</a><li class='has-children'><a href='Network.html'>Network</a><ul class='dropdown'><li><a href='Switch.html'>Switch</a></li></li></ul></ul><li class='has-children'><a href='Topics.html'>Topics</a><ul class='dropdown'><li class='has-children'><a href='Topic 1.html'>Topic 1</a><ul class='dropdown'><li><a href='主機板.html'>主機板</a></li></ul><li><a href='W2-W3.html'>W2-W3</a><li class='has-children'><a href='W4.html'>W4</a><ul class='dropdown'><li><a href='Python.html'>Python</a></li></ul><li><a href='W5.html'>W5</a><li class='has-children'><a href='W7.html'>W7</a><ul class='dropdown'><li><a href='Call for Code.html'>Call for Code</a></li></ul><li class='has-children'><a href='W8.html'>W8</a><ul class='dropdown'><li><a href='Hybrid System.html'>Hybrid System</a></li></ul><li><a href='W9.html'>W9</a><li class='has-children'><a href='W10.html'>W10</a><ul class='dropdown'><li><a href='Topic2.html'>Topic2</a></li></li></ul></ul><li><a href='分組專題.html'>分組專題</a><li><a href='IYEP.html'>IYEP</a><li class='has-children'><a href='Web Site.html'>Web Site</a><ul class='dropdown'><li class='has-children'><a href='Google.html'>Google</a><ul class='dropdown'><li><a href='Oauth2.html'>Oauth2</a><li><a href='Calendar API.html'>Calendar API</a><li><a href='Drive API.html'>Drive API</a></li>
                      </ul>
                </nav>
              </div>
              <div class="d-inline-block d-xl-none ml-md-0 mr-auto py-3" style="position: relative; top: 3px;"><a href="#" class="site-menu-toggle js-menu-toggle text-black"><span class="icon-menu h3"></span></a></div>
              </div>

            </div>
          </div>
          
        </header>
    <div id="tipue_search_content">Hybrid System << <a href='Hybrid System.html'>Previous</a> <a href='W10.html'>Next</a> >> W10<br /><h1>W9</h1>
<h4>期中考週流程:</h4>
<ol>
<li>利用 ::17 開啟 Ethercalc 表單, 收集各班學員課程期望分數, 將期中期望成績送至教務主機.</li>
<li>此一 W1-W9 各學員的期望成績, 將與學員的個人與分組倉儲內容進行比較後, 會反應至學員的期末學期成績中, 若實際評量結果與學員期望成績產生一定差距, 將酌予加減各學員應得之課程學期成績.</li>
<li>各分組進行 6-12 分鐘 (每一組員簡報時間至多 2 分鐘) 的期中網際簡報, 主要說明各組員 W1-W8 所完成的網站內容, 並透過 ShareX 錄製簡報影片 (簡報前後按下 Shift + PrintScreen, 並採全畫面錄影), 之後會將各組簡報影片送到 GDrive 以供參考.</li>
</ol>
<p><a href="https://drive.google.com/drive/folders/1t38qYM30FeKw37F49nd0DAD5EMQseDnj">分組簡報影片</a></p>
<br />Hybrid System << <a href='Hybrid System.html'>Previous</a> <a href='W10.html'>Next</a> >> W10</div>
        
    <!-- footer -->
      <div class="container">
        <div class="row pt-3 mx-auto">
            <p>
            <!-- Link back to Colorlib can't be removed. Template is licensed under CC BY 3.0. -->
            Copyright &copy;<script>document.write(new Date().getFullYear());</script> All rights reserved | This template is made with <i class="icon-heart" aria-hidden="true"></i> by <a href="https://colorlib.com" target="_blank" >Colorlib</a>
            <!-- Link back to Colorlib can't be removed. Template is licensed under CC BY 3.0. -->
            </p>
        </div>
      </div>
    <!-- for footer -->
    
        </div> <!-- for site wrap -->
            <!-- <script src="../cmsimde/static/chimper/js/jquery-3.3.1.min.js"></script> -->
            <script src="../cmsimde/static/chimper/js/jquery-migrate-3.0.1.min.js"></script>
            <script src="../cmsimde/static/chimper/js/jquery-ui.js"></script>
            <script src="../cmsimde/static/chimper/js/popper.min.js"></script>
            <script src="../cmsimde/static/chimper/js/bootstrap.min.js"></script>
            <script src="../cmsimde/static/chimper/js/owl.carousel.min.js"></script>
            <script src="../cmsimde/static/chimper/js/jquery.stellar.min.js"></script>
            <script src="../cmsimde/static/chimper/js/jquery.countdown.min.js"></script>
            <script src="../cmsimde/static/chimper/js/jquery.magnific-popup.min.js"></script>
            <script src="../cmsimde/static/chimper/js/bootstrap-datepicker.min.js"></script>
            <script src="../cmsimde/static/chimper/js/aos.js"></script>
            <!--
            <script src="../cmsimde/static/chimper/js/typed.js"></script>
                    <script>
                    var typed = new Typed('.typed-words', {
                    strings: ["Web Apps"," WordPress"," Mobile Apps"],
                    typeSpeed: 80,
                    backSpeed: 80,
                    backDelay: 4000,
                    startDelay: 1000,
                    loop: true,
                    showCursor: true
                    });
                    </script>
            -->
            <script src="../cmsimde/static/chimper/js/main.js"></script>
        
<!-- 啟用 LaTeX equations 編輯 -->
  <!-- <script>
  MathJax = {
    tex: {inlineMath: [['$', '$'], ['\(', '\)']]}
  };
  </script>
  <script id="MathJax-script" async src="https://cdn.jsdelivr.net/npm/mathjax@3/es5/tex-chtml.js"></script>-->
    </body></html>
>>>>>>> 18382980
        <|MERGE_RESOLUTION|>--- conflicted
+++ resolved
@@ -1,4 +1,3 @@
-<<<<<<< HEAD
 <!DOCTYPE html><html>
         <head>
         <title>WCMJ2021</title>
@@ -123,200 +122,7 @@
                             <li><a href="./../blog/index.html">blog</a></li>
                         </ul>
                       </li>
-                     <li class='has-children'><a href='About.html'>About</a><ul class='dropdown'><li><a href='WCM.html'>WCM</a><li><a href='三道牆理論.html'>三道牆理論</a><li><a href='個人電腦.html'>個人電腦</a><li class='has-children'><a href='Network.html'>Network</a><ul class='dropdown'><li><a href='Switch.html'>Switch</a></li></li></ul></ul><li class='has-children'><a href='Topics.html'>Topics</a><ul class='dropdown'><li><a href='Topic 1.html'>Topic 1</a><li><a href='W2-W3.html'>W2-W3</a><li class='has-children'><a href='分組專題.html'>分組專題</a><ul class='dropdown'><li><a href='Python.html'>Python</a></li></ul><li><a href='W5.html'>W5</a><li class='has-children'><a href='W7.html'>W7</a><ul class='dropdown'><li><a href='Call for Code.html'>Call for Code</a></li></ul><li class='has-children'><a href='W8.html'>W8</a><ul class='dropdown'><li><a href='Hybrid System.html'>Hybrid System</a></li></ul><li><a href='W9.html'>W9</a><li><a href='Topic2.html'>Topic2</a></li></ul><li class='has-children'><a href='Google.html'>Google</a><ul class='dropdown'><li><a href='Oauth2.html'>Oauth2</a><li><a href='Calendar API.html'>Calendar API</a><li><a href='Drive API.html'>Drive API</a></li></ul><li><a href='Web Site.html'>Web Site</a></li>
-                      </ul>
-                </nav>
-              </div>
-              <div class="d-inline-block d-xl-none ml-md-0 mr-auto py-3" style="position: relative; top: 3px;"><a href="#" class="site-menu-toggle js-menu-toggle text-black"><span class="icon-menu h3"></span></a></div>
-              </div>
-
-            </div>
-          </div>
-          
-        </header>
-    <div id="tipue_search_content">Hybrid System << <a href='Hybrid System.html'>Previous</a> <a href='Topic2.html'>Next</a> >> Topic2<br /><h1>W9</h1>
-<h4>期中考週流程:</h4>
-<ol>
-<li>利用 ::17 開啟 Ethercalc 表單, 收集各班學員課程期望分數, 將期中期望成績送至教務主機.</li>
-<li>此一 W1-W9 各學員的期望成績, 將與學員的個人與分組倉儲內容進行比較後, 會反應至學員的期末學期成績中, 若實際評量結果與學員期望成績產生一定差距, 將酌予加減各學員應得之課程學期成績.</li>
-<li>各分組進行 6-12 分鐘 (每一組員簡報時間至多 2 分鐘) 的期中網際簡報, 主要說明各組員 W1-W8 所完成的網站內容, 並透過 ShareX 錄製簡報影片 (簡報前後按下 Shift + PrintScreen, 並採全畫面錄影), 之後會將各組簡報影片送到 GDrive 以供參考.</li>
-</ol><br />Hybrid System << <a href='Hybrid System.html'>Previous</a> <a href='Topic2.html'>Next</a> >> Topic2</div>
-        
-    <!-- footer -->
-      <div class="container">
-        <div class="row pt-3 mx-auto">
-            <p>
-            <!-- Link back to Colorlib can't be removed. Template is licensed under CC BY 3.0. -->
-            Copyright &copy;<script>document.write(new Date().getFullYear());</script> All rights reserved | This template is made with <i class="icon-heart" aria-hidden="true"></i> by <a href="https://colorlib.com" target="_blank" >Colorlib</a>
-            <!-- Link back to Colorlib can't be removed. Template is licensed under CC BY 3.0. -->
-            </p>
-        </div>
-      </div>
-    <!-- for footer -->
-    
-        </div> <!-- for site wrap -->
-            <!-- <script src="../cmsimde/static/chimper/js/jquery-3.3.1.min.js"></script> -->
-            <script src="../cmsimde/static/chimper/js/jquery-migrate-3.0.1.min.js"></script>
-            <script src="../cmsimde/static/chimper/js/jquery-ui.js"></script>
-            <script src="../cmsimde/static/chimper/js/popper.min.js"></script>
-            <script src="../cmsimde/static/chimper/js/bootstrap.min.js"></script>
-            <script src="../cmsimde/static/chimper/js/owl.carousel.min.js"></script>
-            <script src="../cmsimde/static/chimper/js/jquery.stellar.min.js"></script>
-            <script src="../cmsimde/static/chimper/js/jquery.countdown.min.js"></script>
-            <script src="../cmsimde/static/chimper/js/jquery.magnific-popup.min.js"></script>
-            <script src="../cmsimde/static/chimper/js/bootstrap-datepicker.min.js"></script>
-            <script src="../cmsimde/static/chimper/js/aos.js"></script>
-            <!--
-            <script src="../cmsimde/static/chimper/js/typed.js"></script>
-                    <script>
-                    var typed = new Typed('.typed-words', {
-                    strings: ["Web Apps"," WordPress"," Mobile Apps"],
-                    typeSpeed: 80,
-                    backSpeed: 80,
-                    backDelay: 4000,
-                    startDelay: 1000,
-                    loop: true,
-                    showCursor: true
-                    });
-                    </script>
-            -->
-            <script src="../cmsimde/static/chimper/js/main.js"></script>
-        
-<!-- 啟用 LaTeX equations 編輯 -->
-  <!-- <script>
-  MathJax = {
-    tex: {inlineMath: [['$', '$'], ['\(', '\)']]}
-  };
-  </script>
-  <script id="MathJax-script" async src="https://cdn.jsdelivr.net/npm/mathjax@3/es5/tex-chtml.js"></script>-->
-    </body></html>
-=======
-<!DOCTYPE html><html>
-        <head>
-        <title>WCMJ2021</title>
-        <meta charset="utf-8">
-<meta property="head" content="H2">
-        <meta name="viewport" content="width=device-width, initial-scale=1, shrink-to-fit=no">
-        <link href="https://fonts.googleapis.com/css?family=Quicksand:300,400,500,700,900" rel="stylesheet">
-        <link rel="stylesheet" href="./../cmsimde/static/chimper/fonts/icomoon/style.css">
-        <link rel="stylesheet" href="./../cmsimde/static/chimper/css/bootstrap.min.css">
-        <link rel="stylesheet" href="./../cmsimde/static/chimper/css/magnific-popup.css">
-        <link rel="stylesheet" href="./../cmsimde/static/chimper/css/jquery-ui.css">
-        <link rel="stylesheet" href="./../cmsimde/static/chimper/css/owl.carousel.min.css">
-        <link rel="stylesheet" href="./../cmsimde/static/chimper/css/owl.theme.default.min.css">
-        <link rel="stylesheet" href="./../cmsimde/static/chimper/css/bootstrap-datepicker.css">
-        <link rel="stylesheet" href="./../cmsimde/static/chimper/fonts/flaticon/font/flaticon.css">
-        <link rel="stylesheet" href="./../cmsimde/static/chimper/css/aos.css">
-        <link rel="stylesheet" href="./../cmsimde/static/chimper/css/style.css">
-        <link rel="shortcut icon" href="./../cmsimde/static/favicons.png">
-        
-        <style type='text/css'>
-            .site-section {
-            background-color: #FFFF;
-            padding: 40px 40px;
-            }
-            body > div > div.dropdown.open {
-                display: block;
-            }
-        </style>
-    
-        <!-- <script src="./../cmsimde/static/jquery.js"></script> -->
-        <!-- <script src="https://ajax.googleapis.com/ajax/libs/jquery/3.3.1/jquery.min.js"></script> -->
-        <script src="../cmsimde/static/chimper/js/jquery-3.3.1.min.js"></script>
-        <link rel="stylesheet" href="./../cmsimde/static/tipuesearch/css/normalize.min.css">
-        <script src="./../cmsimde/static/tipuesearch/tipuesearch_set.js"></script>
-        <script src="tipuesearch_content.js"></script>
-        <link rel="stylesheet" href="./../cmsimde/static/tipuesearch/css/tipuesearch.css">
-        <script src="./../cmsimde/static/tipuesearch/tipuesearch.js"></script>
-        <script>
-            /* original tipuesearch
-            $(document).ready(function() {
-                 $('#tipue_search_input').tipuesearch();
-            });
-            */
-            // customed doSearch
-            function doSearch() {
-                $('#tipue_search_input').tipuesearch({
-                    newWindow: true, 
-                    minimumLength: 2,
-                    wholeWords: false, // for search 中文
-                });
-            }
-            $(document).ready(doSearch);
-        </script>
-        
-<script type="text/javascript" src="./../cmsimde/static/syntaxhighlighter/shCore.js"></script>
-<script type="text/javascript" src="./../cmsimde/static/syntaxhighlighter/shBrushBash.js"></script>
-<script type="text/javascript" src="./../cmsimde/static/syntaxhighlighter/shBrushDiff.js"></script>
-<script type="text/javascript" src="./../cmsimde/static/syntaxhighlighter/shBrushJScript.js"></script>
-<script type="text/javascript" src="./../cmsimde/static/syntaxhighlighter/shBrushJava.js"></script>
-<script type="text/javascript" src="./../cmsimde/static/syntaxhighlighter/shBrushPython.js"></script>
-<script type="text/javascript" src="./../cmsimde/static/syntaxhighlighter/shBrushSql.js"></script>
-<script type="text/javascript" src="./../cmsimde/static/syntaxhighlighter/shBrushHaxe.js"></script>
-<script type="text/javascript" src="./../cmsimde/static/syntaxhighlighter/shBrushXml.js"></script>
-<script type="text/javascript" src="./../cmsimde/static/syntaxhighlighter/shBrushPhp.js"></script>
-<script type="text/javascript" src="./../cmsimde/static/syntaxhighlighter/shBrushLua.js"></script>
-<script type="text/javascript" src="./../cmsimde/static/syntaxhighlighter/shBrushCpp.js"></script>
-<script type="text/javascript" src="./../cmsimde/static/syntaxhighlighter/shBrushCss.js"></script>
-<script type="text/javascript" src="./../cmsimde/static/syntaxhighlighter/shBrushCSharp.js"></script>
-<script type="text/javascript" src="./../cmsimde/static/syntaxhighlighter/shBrushDart.js"></script>
-<link type="text/css" rel="stylesheet" href="./../cmsimde/static/syntaxhighlighter/css/shCoreDefault.css"/>
-<script type="text/javascript">SyntaxHighlighter.all();</script>
-<!-- 暫時不用
-<script src="./../cmsimde/static/fengari-web.js"></script>
-<script type="text/javascript" src="./../cmsimde/static/Cango-13v08-min.js"></script>
-<script type="text/javascript" src="./../cmsimde/static/CangoAxes-4v01-min.js"></script>
-<script type="text/javascript" src="./../cmsimde/static/gearUtils-05.js"></script>
--->
-<!-- for Brython 暫時不用
-<script src="https://scrum-3.github.io/web/brython/brython.js"></script>
-<script src="https://scrum-3.github.io/web/brython/brython_stdlib.js"></script>
--->
-<style>
-img.add_border {
-    border: 3px solid blue;
-}
-</style>
-
-</head>
-<body>
-<div class='container'><nav>
-        
-    <div class="site-wrap">
-
-    <div class="site-mobile-menu">
-      <div class="site-mobile-menu-header">
-        <div class="site-mobile-menu-close mt-3">
-          <span class="icon-close2 js-menu-toggle"></span>
-        </div>
-      </div>
-      <div class="site-mobile-menu-body"></div>
-    </div>
-    
-            <header class="site-navbar py-4 bg-white" role="banner">
-              <div class="container-fluid">
-                <div class="row align-items-center">
-                <h1>WCMJ2021 五專網際內容管理</h1>
-                <div class="pl-4">
-                    <form>
-                    <input type="text" placeholder="Search" name="q" id="tipue_search_input" pattern=".{2,}" title="At least 2 characters" required>
-                    </form>
-                </div>
-                  <!-- <div class="col-11 col-xl-2">
-                    <h1 class="mb-0 site-logo"><a href="index.html" class="text-black h2 mb-0">WCMJ2021 五專網際內容管理</a></h1> 
-                  </div>
-                  -->
-                  <div class="col-12 col-md-10 d-none d-xl-block">
-                    <nav class="site-navigation position-relative text-right" role="navigation">
-    <ul class='site-menu js-clone-nav mr-auto d-none d-lg-block'>
-                        <li class="active has-children"><a href="index.html">Home</a>
-                        <ul class="dropdown">
-                            <li><a href="sitemap.html">Site Map</a></li>
-                            <li><a href="./../reveal/index.html">reveal</a></li>
-                            <li><a href="./../blog/index.html">blog</a></li>
-                        </ul>
-                      </li>
-                     <li class='has-children'><a href='About.html'>About</a><ul class='dropdown'><li><a href='WCM.html'>WCM</a><li><a href='三道牆理論.html'>三道牆理論</a><li><a href='個人電腦.html'>個人電腦</a><li class='has-children'><a href='Network.html'>Network</a><ul class='dropdown'><li><a href='Switch.html'>Switch</a></li></li></ul></ul><li class='has-children'><a href='Topics.html'>Topics</a><ul class='dropdown'><li class='has-children'><a href='Topic 1.html'>Topic 1</a><ul class='dropdown'><li><a href='主機板.html'>主機板</a></li></ul><li><a href='W2-W3.html'>W2-W3</a><li class='has-children'><a href='W4.html'>W4</a><ul class='dropdown'><li><a href='Python.html'>Python</a></li></ul><li><a href='W5.html'>W5</a><li class='has-children'><a href='W7.html'>W7</a><ul class='dropdown'><li><a href='Call for Code.html'>Call for Code</a></li></ul><li class='has-children'><a href='W8.html'>W8</a><ul class='dropdown'><li><a href='Hybrid System.html'>Hybrid System</a></li></ul><li><a href='W9.html'>W9</a><li class='has-children'><a href='W10.html'>W10</a><ul class='dropdown'><li><a href='Topic2.html'>Topic2</a></li></li></ul></ul><li><a href='分組專題.html'>分組專題</a><li><a href='IYEP.html'>IYEP</a><li class='has-children'><a href='Web Site.html'>Web Site</a><ul class='dropdown'><li class='has-children'><a href='Google.html'>Google</a><ul class='dropdown'><li><a href='Oauth2.html'>Oauth2</a><li><a href='Calendar API.html'>Calendar API</a><li><a href='Drive API.html'>Drive API</a></li>
+                     <li class='has-children'><a href='About.html'>About</a><ul class='dropdown'><li><a href='WCM.html'>WCM</a><li><a href='三道牆理論.html'>三道牆理論</a><li><a href='個人電腦.html'>個人電腦</a><li class='has-children'><a href='Network.html'>Network</a><ul class='dropdown'><li><a href='Switch.html'>Switch</a></li></li></ul></ul><li class='has-children'><a href='Topics.html'>Topics</a><ul class='dropdown'><li class='has-children'><a href='Topic 1.html'>Topic 1</a><ul class='dropdown'><li><a href='主機板.html'>主機板</a></li></ul><li><a href='W2-W3.html'>W2-W3</a><li class='has-children'><a href='W4.html'>W4</a><ul class='dropdown'><li><a href='Python.html'>Python</a></li></ul><li><a href='W5.html'>W5</a><li class='has-children'><a href='W7.html'>W7</a><ul class='dropdown'><li><a href='Call for Code.html'>Call for Code</a></li></ul><li class='has-children'><a href='W8.html'>W8</a><ul class='dropdown'><li><a href='Hybrid System.html'>Hybrid System</a></li></ul><li><a href='W9.html'>W9</a><li class='has-children'><a href='W10.html'>W10</a><ul class='dropdown'><li><a href='Topic2.html'>Topic2</a></li></li></ul></ul><li><a href='分組專題.html'>分組專題</a><li><a href='IYEP.html'>IYEP</a><li><a href='Mac.html'>Mac</a><li class='has-children'><a href='Web Site.html'>Web Site</a><ul class='dropdown'><li class='has-children'><a href='Google.html'>Google</a><ul class='dropdown'><li><a href='Oauth2.html'>Oauth2</a><li><a href='Calendar API.html'>Calendar API</a><li><a href='Drive API.html'>Drive API</a></li>
                       </ul>
                 </nav>
               </div>
@@ -385,5 +191,4 @@
   </script>
   <script id="MathJax-script" async src="https://cdn.jsdelivr.net/npm/mathjax@3/es5/tex-chtml.js"></script>-->
     </body></html>
->>>>>>> 18382980
         